[**English Homepage**](https://github.com/agentscope-ai/agentscope/blob/main/README.md) | [**Tutorial**](https://doc.agentscope.io/zh_CN/) | [**Roadmap**](https://github.com/agentscope-ai/agentscope/blob/main/docs/roadmap.md) | [**FAQ**](https://doc.agentscope.io/zh_CN/tutorial/faq.html)

<p align="center">
  <img
    src="https://img.alicdn.com/imgextra/i1/O1CN01nTg6w21NqT5qFKH1u_!!6000000001621-55-tps-550-550.svg"
    alt="AgentScope Logo"
    width="200"
  />
</p>

<h2 align="center">AgentScope: Agent-Oriented Programming for Building LLM Applications</h2>

<p align="center">
    <a href="https://arxiv.org/abs/2402.14034">
        <img
            src="https://img.shields.io/badge/cs.MA-2402.14034-B31C1C?logo=arxiv&logoColor=B31C1C"
            alt="arxiv"
        />
    </a>
    <a href="https://pypi.org/project/agentscope/">
        <img
            src="https://img.shields.io/badge/python-3.10+-blue?logo=python"
            alt="pypi"
        />
    </a>
    <a href="https://pypi.org/project/agentscope/">
        <img
            src="https://img.shields.io/badge/dynamic/json?url=https%3A%2F%2Fpypi.org%2Fpypi%2Fagentscope%2Fjson&query=%24.info.version&prefix=v&logo=pypi&label=version"
            alt="pypi"
        />
    </a>
    <a href="https://doc.agentscope.io/">
        <img
            src="https://img.shields.io/badge/Docs-English%7C%E4%B8%AD%E6%96%87-blue?logo=markdown"
            alt="docs"
        />
    </a>
    <a href="https://agentscope.io/">
        <img
            src="https://img.shields.io/badge/GUI-AgentScope_Studio-blue?logo=look&logoColor=green&color=dark-green"
            alt="workstation"
        />
    </a>
    <a href="./LICENSE">
        <img
            src="https://img.shields.io/badge/license-Apache--2.0-black"
            alt="license"
        />
    </a>
</p>

<p align="center">
<img src="https://trendshift.io/api/badge/repositories/10079" alt="modelscope%2Fagentscope | Trendshift" style="width: 250px; height: 55px;" width="250" height="55"/>
</p>

## ✨ Why AgentScope？

浅显入门，精深致用。

<p align="center">
<img src="./assets/images/agentscope_v1_0822.png" alt="AgentScope Framework" width="80%"/>
</p>

- **对开发者透明**: 透明是 AgentScope 的**首要原则**。无论提示工程、API调用、智能体构建还是工作流程编排，坚持对开发者可见&可控。拒绝深度封装或隐式魔法。
- **[实时介入](https://doc.agentscope.io/zh_CN/tutorial/task_agent.html#realtime-steering)**: 原生支持**实时**中断和**自定义**中断处理。
- **更智能化**: 支持[智能体工具管理](https://doc.agentscope.io/zh_CN/tutorial/task_tool.html)、[智能体长期记忆控制](https://doc.agentscope.io/zh_CN/tutorial/task_long_term_memory.html)和智能化RAG等。
- **模型无关**: 一次编程，适配所有模型。
- **“乐高式”智能体构建**: 所有组件保持**模块化**且**相互独立**。
- **面向多智能体**：专为**多智能体**设计，**显式**的消息传递和工作流编排，拒绝深度封装。
- **高度可定制**: 工具、提示、智能体、工作流、第三方库和可视化，AgentScope 支持&鼓励开发者进行定制。

AgentScope v1.0 新功能概览:

| 模块         | 功能                                     | 文档                                                                            |
|------------|----------------------------------------|-------------------------------------------------------------------------------|
| model      | 支持异步调用                                 | [Model](https://doc.agentscope.io/zh_CN/tutorial/task_model.html)             |
|            | 支持推理模型                                 |                                                                               |
|            | 支持流式/非流式返回                             |                                                                               |
|            | 支持工具API                                |                                                                               |
| tool       | 支持异步/同步工具函数                            | [Tool](https://doc.agentscope.io/zh_CN/tutorial/task_tool.html)               |
|            | 支持工具函数流式/非流式返回                         |                                                                               |
|            | 支持用户打断                                 |                                                                               |
|            | 支持工具函数的后处理                             |                                                                               |
|            | 支持分组工具管理                               |                                                                               |
|            | 支持智能体通过 Meta Tool 自主管理工具               |                                                                               |
| MCP        | 支持 Streamable HTTP/SSE/StdIO 传输        | [MCP](https://doc.agentscope.io/zh_CN/tutorial/task_mcp.html)                 |
|            | 支持**有状态**和**无状态**两种模式的MCP客户端           |                                                                               |
|            | 支持客户端和函数级别的精细控制                        |                                                                               |
| agent      | 支持异步执行                                 |                                                                               |
|            | 支持并行工具调用                               |                                                                               |
|            | 支持用户实时介入和自定义的中断处理                      |                                                                               |
|            | 支持自动状态管理                               |                                                                               |
|            | 允许智能体自主控制长期记忆                          |                                                                               |
|            | 支持智能体钩子函数                              |                                                                               |
| tracing    | 支持基于 OpenTelemetry 的 LLM、工具、智能体和格式化器追踪 | [Tracing](https://doc.agentscope.io/zh_CN/tutorial/task_tracing.html)         |
|            | 支持连接到第三方追踪平台（如Arize-Phoenix、Langfuse）  |                                                                               |
| memory     | 支持长期记忆                                 | [Memory](https://doc.agentscope.io/zh_CN/tutorial/task_long_term_memory.html) |
| session    | 提供会话/应用级状态管理                           | [Session](https://doc.agentscope.io/zh_CN/tutorial/task_state.html)           |
| evaluation | 提供分布式和并行评估                             | [Evaluation](https://doc.agentscope.io/zh_CN/tutorial/task_eval.html)         |
| formatter  | 支持多Agent提示格式化与工具API                    | [Prompt Formatter](https://doc.agentscope.io/zh_CN/tutorial/task_prompt.html) |
|            | 支持基于截断的格式化策略                           |                                                                               |
| plan       | 支持任务分解和计划制定                           | [Plan](https://doc.agentscope.io/zh_CN/tutorial/task_plan.html)               |
|            | 支持开发者手动设定计划                          | |
| ...        |                                        |                                                                               |

## 📢 新闻
<<<<<<< HEAD
- **[2025-09]** 一个全新功能强大的 📋**Plan** 模块已经上线 AgentScope！查看[文档](https://doc.agentscope.io/zh_CN/tutorial/task_plan.html)了解更多详情。
=======
- **[2025-09]** **AgentScope Runtime** 现已开源！支持沙盒化工具执行的高效智能体部署，助力打造生产级AI应用。查看 [GitHub 仓库](https://github.com/agentscope-ai/agentscope-runtime)。
>>>>>>> 95a78b5e
- **[2025-09]** **AgentScope Studio** 现已开源！查看 [GitHub 仓库](https://github.com/agentscope-ai/agentscope-studio)。
- **[2025-08]** v1 版本 Tutorial 已上线！查看[tutorial](https://doc.agentscope.io/zh_CN/)了解更多详情。
- **[2025-08]** 🎉🎉 AgentScope v1现已发布！在完全拥抱异步执行的基础上提供许多新功能和改进。查看[changelog](https://github.com/agentscope-ai/agentscope/blob/main/docs/changelog.md)了解详细变更。

## 💬 联系我们

欢迎加入我们的社区，获取最新的更新和支持！

| [Discord](https://discord.gg/eYMpfnkG8h)                                                                                         | 钉钉                                                                                                                              |
|----------------------------------------------------------------------------------------------------------------------------------|-----------------------------------------------------------------------------------------------------------------------------------|
| <img src="https://gw.alicdn.com/imgextra/i1/O1CN01hhD1mu1Dd3BWVUvxN_!!6000000000238-2-tps-400-400.png" width="100" height="100"> | <img src="https://img.alicdn.com/imgextra/i1/O1CN01LxzZha1thpIN2cc2E_!!6000000005934-2-tps-497-477.png" width="100" height="100"> |

<!-- START doctoc generated TOC please keep comment here to allow auto update -->
<!-- DON'T EDIT THIS SECTION, INSTEAD RE-RUN doctoc TO UPDATE -->
## 📑 Table of Contents

- [🚀 快速开始](#-%E5%BF%AB%E9%80%9F%E5%BC%80%E5%A7%8B)
  - [💻 安装](#-%E5%AE%89%E8%A3%85)
    - [🛠️ 从源码安装](#-%E4%BB%8E%E6%BA%90%E7%A0%81%E5%AE%89%E8%A3%85)
    - [📦 从PyPi安装](#-%E4%BB%8Epypi%E5%AE%89%E8%A3%85)
- [📝 样例](#-%E6%A0%B7%E4%BE%8B)
  - [👋 Hello AgentScope！](#-hello-agentscope)
  - [🎯 实时介入](#-%E5%AE%9E%E6%97%B6%E4%BB%8B%E5%85%A5)
  - [🛠️ 细粒度 MCP 控制](#-%E7%BB%86%E7%B2%92%E5%BA%A6-mcp-%E6%8E%A7%E5%88%B6)
  - [🧑‍🤝‍🧑 多智能体对话](#-%E5%A4%9A%E6%99%BA%E8%83%BD%E4%BD%93%E5%AF%B9%E8%AF%9D)
  - [💻 AgentScope Studio](#-agentscope-studio)
- [📖 文档](#-%E6%96%87%E6%A1%A3)
- [⚖️ 许可](#-%E8%AE%B8%E5%8F%AF)
- [📚 论文](#-%E8%AE%BA%E6%96%87)
- [✨ 贡献者](#-%E8%B4%A1%E7%8C%AE%E8%80%85)

<!-- END doctoc generated TOC please keep comment here to allow auto update -->

## 🚀 快速开始

### 💻 安装

> AgentScope需要**Python 3.10**或更高版本。

#### 🛠️ 从源码安装

```bash
# 从 GitHub 拉取源码
git clone -b main https://github.com/agentscope-ai/agentscope.git

# 以可编辑模式安装包
cd agentscope
pip install -e .
```

#### 📦 从PyPi安装

```bash
pip install agentscope
```

## 📝 样例

### 👋 Hello AgentScope！

使用 AgentScope 显式地创建一个名为“Friday”的助手🤖，并与之对话。

```python
from agentscope.agent import ReActAgent, UserAgent
from agentscope.model import DashScopeChatModel
from agentscope.formatter import DashScopeChatFormatter
from agentscope.memory import InMemoryMemory
from agentscope.tool import Toolkit, execute_python_code, execute_shell_command
import os, asyncio


async def main():
    toolkit = Toolkit()
    toolkit.register_tool_function(execute_python_code)
    toolkit.register_tool_function(execute_shell_command)

    agent = ReActAgent(
        name="Friday",
        sys_prompt="You're a helpful assistant named Friday.",
        model=DashScopeChatModel(
            model_name="qwen-max",
            api_key=os.environ["DASHSCOPE_API_KEY"],
            stream=True,
        ),
        memory=InMemoryMemory(),
        formatter=DashScopeChatFormatter(),
        toolkit=toolkit,
    )

    user = UserAgent(name="user")

    msg = None
    while True:
        msg = await agent(msg)
        msg = await user(msg)
        if msg.get_text_content() == "exit":
            break

asyncio.run(main())
```

### 🎯 实时介入

在 ``ReActAgent`` 中原生支持**实时介入**功能，提供面向打断的记忆处理机制，将中断转换为智能体的**可观察事件**，让智能体能够无缝恢复对话。

<p align="center">
  <img src="./assets/images/realtime_steering_zh.gif" alt="Realtime Steering" width="49%"/>
  <img src="./assets/images/realtime_steering_en.gif" alt="Realtime Steering" width="49%"/>
</p>

### 🛠️ 细粒度 MCP 控制

开发者能够以**本地可调用函数**的方式获得 MCP 工具，并以任意方式使用（例如直接调用、装备给智能体，或将其包装为更复杂的工具等）

```python
from agentscope.mcp import HttpStatelessClient
from agentscope.tool import Toolkit
import os

async def fine_grained_mcp_control():
    # 以高德MCP为例，初始化MCP客户端
    client = HttpStatelessClient(
        name="gaode_mcp",
        transport="streamable_http",
        url=f"https://mcp.amap.com/mcp?key={os.environ['GAODE_API_KEY']}",
    )

    # 将MCP工具获取为**本地可调用函数**，并在任何地方使用
    func = await client.get_callable_function(func_name="maps_geo")

    # 选项1：直接调用
    await func(address="天安门广场", city="北京")

    # 选项2：作为工具传递给智能体
    toolkit = Toolkit()
    toolkit.register_tool_function(func)
    # ...

    # 选项3：包装为更复杂的工具
    # ...
```

### 🧑‍🤝‍🧑 多智能体对话

AgentScope 提供 ``MsgHub`` 和多种 pipeline 来简化多智能体对话的构建，提供高效的消息路由和无缝信息共享

```python
from agentscope.pipeline import MsgHub, sequential_pipeline
from agentscope.message import Msg
import asyncio

async def multi_agent_conversation():
    # 创建智能体
    agent1 = ...
    agent2 = ...
    agent3 = ...
    agent4 = ...

    # 创建消息中心来管理多智能体对话
    async with MsgHub(
        participants=[agent1, agent2, agent3],
        announcement=Msg("Host", "请介绍一下自己。", "assistant")
    ) as hub:
        # 按顺序发言
        await sequential_pipeline([agent1, agent2, agent3])
        # 动态管理参与者
        hub.add(agent4)
        hub.delete(agent3)
        await hub.broadcast(Msg("Host", "再见！", "assistant"))

asyncio.run(multi_agent_conversation())
```


### 💻 AgentScope Studio

使用以下命令安装并启动 AgentScope Studio，以追踪和可视化基于 AgentScope 构建的智能体应用。

```bash
npm install -g @agentscope/studio

as_studio
```

<p align="center">
    <img
        src="./assets/images/home.gif"
        width="49%"
        alt="home"
    />
    <img
        src="./assets/images/projects.gif"
        width="49%"
        alt="projects"
    />
    <img
        src="./assets/images/runtime.gif"
        width="49%"
        alt="runtime"
    />
    <img
        src="./assets/images/friday.gif"
        width="49%"
        alt="friday"
    />
</p>


## 📖 文档

- 教程
  - [安装](https://doc.agentscope.io/zh_CN/tutorial/quickstart_installation.html)
  - [核心概念](https://doc.agentscope.io/zh_CN/tutorial/quickstart_key_concept.html)
  - [创建消息](https://doc.agentscope.io/zh_CN/tutorial/quickstart_message.html)
  - [ReAct Agent](https://doc.agentscope.io/zh_CN/tutorial/quickstart_agent.html)
- 工作流
  - [对话（Conversation）](https://doc.agentscope.io/zh_CN/tutorial/workflow_conversation.html)
  - [多智能体辩论（Multi-Agent Debate）](https://doc.agentscope.io/zh_CN/tutorial/workflow_multiagent_debate.html)
  - [智能体并发（Concurrent Agents）](https://doc.agentscope.io/zh_CN/tutorial/workflow_concurrent_agents.html)
  - [路由（Routing）](https://doc.agentscope.io/zh_CN/tutorial/workflow_routing.html)
  - [交接（Handoffs）](https://doc.agentscope.io/zh_CN/tutorial/workflow_handoffs.html)
- 常见问题
  - [FAQ](https://doc.agentscope.io/zh_CN/tutorial/faq.html)
- 任务指南
  - [模型](https://doc.agentscope.io/zh_CN/tutorial/task_model.html)
  - [提示格式化器](https://doc.agentscope.io/zh_CN/tutorial/task_prompt.html)
  - [工具](https://doc.agentscope.io/zh_CN/tutorial/task_tool.html)
  - [记忆](https://doc.agentscope.io/zh_CN/tutorial/task_memory.html)
  - [长期记忆](https://doc.agentscope.io/zh_CN/tutorial/task_long_term_memory.html)
  - [智能体](https://doc.agentscope.io/zh_CN/tutorial/task_agent.html)
  - [管道（Pipeline）](https://doc.agentscope.io/zh_CN/tutorial/task_pipeline.html)
  - [状态/会话管理](https://doc.agentscope.io/zh_CN/tutorial/task_state.html)
  - [智能体钩子函数](https://doc.agentscope.io/zh_CN/tutorial/task_hook.html)
  - [MCP](https://doc.agentscope.io/zh_CN/tutorial/task_mcp.html)
  - [AgentScope Studio](https://doc.agentscope.io/zh_CN/tutorial/task_studio.html)
  - [追踪](https://doc.agentscope.io/zh_CN/tutorial/task_tracing.html)
  - [智能体评测](https://doc.agentscope.io/zh_CN/tutorial/task_eval.html)
  - [嵌入（Embedding）](https://doc.agentscope.io/zh_CN/tutorial/task_embedding.html)
  - [Token计数](https://doc.agentscope.io/zh_CN/tutorial/task_token.html)
- API
  - [API文档](https://doc.agentscope.io/zh_CN/api/agentscope.html)
- [示例](https://github.com/agentscope-ai/agentscope/tree/main/examples)
  - 游戏
    - [九人制狼人杀](https://github.com/agentscope-ai/agentscope/tree/main/examples/game/werewolves)
  - 工作流
    - [多智能体辩论](https://github.com/agentscope-ai/agentscope/tree/main/examples/workflows/multiagent_debate)
    - [多智能体对话](https://github.com/agentscope-ai/agentscope/tree/main/examples/workflows/multiagent_conversation)
    - [多智能体并发](https://github.com/agentscope-ai/agentscope/tree/main/examples/workflows/multiagent_concurrent)
  - 评测
    - [ACEBench](https://github.com/agentscope-ai/agentscope/tree/main/examples/evaluation/ace_bench)
  - 功能演示
    - [ReAct Agent](https://github.com/agentscope-ai/agentscope/tree/main/examples/react_agent)
    - [MCP](https://github.com/agentscope-ai/agentscope/tree/main/examples/functionality/mcp)
    - [结构化输出](https://github.com/agentscope-ai/agentscope/tree/main/examples/functionality/structured_output)
    - [长期记忆](https://github.com/agentscope-ai/agentscope/tree/main/examples/functionality/long_term_memory)
    - [基于DB的会话管理](https://github.com/agentscope-ai/agentscope/tree/main/examples/functionality/session_with_sqlite)

## ⚖️ 许可

AgentScope 基于 Apache License 2.0发布。

## 📚 论文

如果我们的工作对您的研究或应用有帮助，请引用我们的论文。

- [AgentScope 1.0: A Developer-Centric Framework for Building Agentic Applications](https://arxiv.org/abs/2508.16279)

- [AgentScope: A Flexible yet Robust Multi-Agent Platform](https://arxiv.org/abs/2402.14034)

```
@article{agentscope_v1,
    author  = {
        Dawei Gao,
        Zitao Li,
        Yuexiang Xie,
        Weirui Kuang,
        Liuyi Yao,
        Bingchen Qian,
        Zhijian Ma,
        Yue Cui,
        Haohao Luo,
        Shen Li,
        Lu Yi,
        Yi Yu,
        Shiqi He,
        Zhiling Luo,
        Wenmeng Zhou,
        Zhicheng Zhang,
        Xuguang He,
        Ziqian Chen,
        Weikai Liao,
        Farruh Isakulovich Kushnazarov,
        Yaliang Li,
        Bolin Ding,
        Jingren Zhou}
    title   = {AgentScope 1.0: A Developer-Centric Framework for Building Agentic Applications},
    journal = {CoRR},
    volume  = {abs/2508.16279},
    year    = {2025},
}

@article{agentscope,
    author  = {
        Dawei Gao,
        Zitao Li,
        Xuchen Pan,
        Weirui Kuang,
        Zhijian Ma,
        Bingchen Qian,
        Fei Wei,
        Wenhao Zhang,
        Yuexiang Xie,
        Daoyuan Chen,
        Liuyi Yao,
        Hongyi Peng,
        Zeyu Zhang,
        Lin Zhu,
        Chen Cheng,
        Hongzhu Shi,
        Yaliang Li,
        Bolin Ding,
        Jingren Zhou}
    title   = {AgentScope: A Flexible yet Robust Multi-Agent Platform},
    journal = {CoRR},
    volume  = {abs/2402.14034},
    year    = {2024},
}
```

## ✨ 贡献者

感谢所有贡献者：

<a href="https://github.com/agentscope-ai/agentscope/graphs/contributors">
  <img src="https://contrib.rocks/image?repo=agentscope-ai/agentscope&max=999&columns=12&anon=1" />
</a><|MERGE_RESOLUTION|>--- conflicted
+++ resolved
@@ -104,11 +104,8 @@
 | ...        |                                        |                                                                               |
 
 ## 📢 新闻
-<<<<<<< HEAD
 - **[2025-09]** 一个全新功能强大的 📋**Plan** 模块已经上线 AgentScope！查看[文档](https://doc.agentscope.io/zh_CN/tutorial/task_plan.html)了解更多详情。
-=======
 - **[2025-09]** **AgentScope Runtime** 现已开源！支持沙盒化工具执行的高效智能体部署，助力打造生产级AI应用。查看 [GitHub 仓库](https://github.com/agentscope-ai/agentscope-runtime)。
->>>>>>> 95a78b5e
 - **[2025-09]** **AgentScope Studio** 现已开源！查看 [GitHub 仓库](https://github.com/agentscope-ai/agentscope-studio)。
 - **[2025-08]** v1 版本 Tutorial 已上线！查看[tutorial](https://doc.agentscope.io/zh_CN/)了解更多详情。
 - **[2025-08]** 🎉🎉 AgentScope v1现已发布！在完全拥抱异步执行的基础上提供许多新功能和改进。查看[changelog](https://github.com/agentscope-ai/agentscope/blob/main/docs/changelog.md)了解详细变更。
@@ -362,6 +359,7 @@
   - 功能演示
     - [ReAct Agent](https://github.com/agentscope-ai/agentscope/tree/main/examples/react_agent)
     - [MCP](https://github.com/agentscope-ai/agentscope/tree/main/examples/functionality/mcp)
+    - [计划](https://github.com/agentscope-ai/agentscope/tree/main/examples/functionality/plan)
     - [结构化输出](https://github.com/agentscope-ai/agentscope/tree/main/examples/functionality/structured_output)
     - [长期记忆](https://github.com/agentscope-ai/agentscope/tree/main/examples/functionality/long_term_memory)
     - [基于DB的会话管理](https://github.com/agentscope-ai/agentscope/tree/main/examples/functionality/session_with_sqlite)
