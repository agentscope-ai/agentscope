--- conflicted
+++ resolved
@@ -20,11 +20,7 @@
         sys_prompt="You are a helpful assistant",
         model=OpenAIChatModel(
             model_name="qwen3-omni-flash",
-<<<<<<< HEAD
-            client_args={
-=======
             client_kwargs={
->>>>>>> 81490c88
                 "base_url": "https://dashscope.aliyuncs.com/"
                 "compatible-mode/v1",
             },
