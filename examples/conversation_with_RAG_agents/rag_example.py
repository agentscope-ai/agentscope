# -*- coding: utf-8 -*-
"""
An example for conversation between user and agents with RAG capability.
One agent is a tutorial assistant, the other is a code explainer.
"""
import json
import os

from rag_agents import LlamaIndexAgent
from groupchat_utils import filter_agents

import agentscope
from agentscope.agents import UserAgent

from agentscope.agents import DialogAgent


def main() -> None:
    """A RAG multi-agent demo"""
    with open("configs/model_config.json", "r", encoding="utf-8") as f:
        model_configs = json.load(f)
    # for internal API
    for config in model_configs:
        if config.get("model_type", "") == "post_api_chat":
            # for gpt4 API
            config["headers"]["Authorization"] = (
                "Bearer " + f"{os.environ.get('HTTP_LLM_API_KEY')}"
            )
        else:
            # for dashscope
            config["api_key"] = f"{os.environ.get('DASHSCOPE_API_KEY')}"
    agentscope.init(model_configs=model_configs)

    with open("configs/agent_config.json", "r", encoding="utf-8") as f:
        agent_configs = json.load(f)
    # define RAG-based agents for tutorial and code
    tutorial_agent = LlamaIndexAgent(**agent_configs[0]["args"])
    code_explain_agent = LlamaIndexAgent(**agent_configs[1]["args"])
<<<<<<< HEAD
    # define a guide agent
    agent_configs[2]["args"].pop("description")
    guide_agent = DialogAgent(**agent_configs[2]["args"])
=======
    api_agent = LlamaIndexAgent(**agent_configs[2]["args"])
    agent_configs[3]["args"].pop("description")
    summarize_agent = DialogAgent(**agent_configs[3]["args"])
>>>>>>> 449c4dc5
    rag_agents = [
        tutorial_agent,
        code_explain_agent,
        api_agent,
    ]
    rag_agent_names = [agent.name for agent in rag_agents]

    user_agent = UserAgent()
    while True:
        """
        The workflow is the following: 
        1. user input a message, 
        2. if it mentions one of the agents, then the agent will be called
        3. otherwise, the guide agent will be decide which agent to call
        4. the called agent will response to the user
        5. repeat
        """
        x = user_agent()
        x.role = "user"  # to enforce dashscope requirement on roles
        if len(x["content"]) == 0 or str(x["content"]).startswith("exit"):
            break
        speak_list = filter_agents(x.get("content", ""), rag_agents)
        if len(speak_list) == 0:
            guide_response = guide_agent(x)
            # Only one agent can be called in the current version,
            # we may support multi-agent conversation later
            speak_list = filter_agents(guide_response.get("content", ""),
                                       rag_agents)
        agent_name_list = [agent.name for agent in speak_list]
        for agent_name, agent in zip(agent_name_list, speak_list):
            if agent_name in rag_agent_names:
                agent(x)


if __name__ == "__main__":
    main()
<|MERGE_RESOLUTION|>--- conflicted
+++ resolved
@@ -11,7 +11,6 @@
 
 import agentscope
 from agentscope.agents import UserAgent
-
 from agentscope.agents import DialogAgent
 
 
@@ -36,19 +35,12 @@
     # define RAG-based agents for tutorial and code
     tutorial_agent = LlamaIndexAgent(**agent_configs[0]["args"])
     code_explain_agent = LlamaIndexAgent(**agent_configs[1]["args"])
-<<<<<<< HEAD
     # define a guide agent
     agent_configs[2]["args"].pop("description")
     guide_agent = DialogAgent(**agent_configs[2]["args"])
-=======
-    api_agent = LlamaIndexAgent(**agent_configs[2]["args"])
-    agent_configs[3]["args"].pop("description")
-    summarize_agent = DialogAgent(**agent_configs[3]["args"])
->>>>>>> 449c4dc5
     rag_agents = [
         tutorial_agent,
         code_explain_agent,
-        api_agent,
     ]
     rag_agent_names = [agent.name for agent in rag_agents]
 
