--- conflicted
+++ resolved
@@ -5,11 +5,7 @@
 from loguru import logger
 
 from enums import CustomerConv, CustomerPlot
-<<<<<<< HEAD
-from utils import send_chat_msg, get_a_random_avatar, send_pretty_msg, SYS_MSG_PREFIX
-=======
 from utils import SYS_MSG_PREFIX
->>>>>>> ca667713
 from agentscope.agents import StateAgent, DialogAgent
 from agentscope.message import Msg
 
@@ -143,13 +139,8 @@
         change_symbol = "+" if change_in_friendship >= 0 else ""
         send_chat_msg(
             f" {SYS_MSG_PREFIX}{self.name}: 好感度变化 "
-<<<<<<< HEAD
-            f"{change_symbol}{change_in_friendship} "
-            f"当前好感度为 {self.friendship}",
-=======
             f"{change_symbol}{round(change_in_friendship, 2)} "
             f"当前好感度为 {round(self.friendship, 2)}",
->>>>>>> ca667713
             uid=self.uid,
         )
 
@@ -279,11 +270,7 @@
             content=f" {SYS_MSG_PREFIX}根据对话，{self.name}的背景更新为：" + new_background,
         )
         send_chat_msg(
-<<<<<<< HEAD
-            f" {SYS_MSG_PREFIX}根据对话，{self.name}的背景更新为：" + new_background,
-=======
             bg_msg,
->>>>>>> ca667713
             uid=self.uid,
             avatar=self.avatar,
         )
