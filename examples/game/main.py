# -*- coding: utf-8 -*-
import json
import os
import re
import time

import yaml
import inquirer
import random
import argparse
from loguru import logger
from typing import Optional

import agentscope
from agentscope.message import Msg
from agentscope.msghub import msghub
from config_utils import load_user_cfg, load_configs, PLOT_CFG_NAME
from customer import Customer
from enums import CustomerConv, StagePerNight
from ruled_user import RuledUser
from plot import parse_plots, GamePlot, check_active_plot


from utils import (
    GameCheckpoint,
    load_game_checkpoint,
    save_game_checkpoint,
    send_chat_msg,
    query_answer,
    SYS_MSG_PREFIX,
    CheckpointArgs,
    REVISION_ROUND,
    get_next_element,
    get_riddle_input,
)


def invited_group_chat(
    invited_customer: list[Customer],
    player: RuledUser,
    cur_plots_indices: list[int],
    all_plots: dict[int, GamePlot],
    uid: int,
) -> Optional[int]:
    logger.debug("\n---active_plots:" + str(cur_plots_indices))
    if len(invited_customer) == 0:
        return None
    invited_names = [c.name for c in invited_customer]
    # send_chat_msg(f"{SYS_MSG_PREFIX}群聊开始", uid=uid)
    send_chat_msg(f"现在有{'、'.join(invited_names)}在店里了...", uid=uid)
    announcement = {"role": "user", "content": "今天老板邀请大家一起来谈事情。"}
    with msghub(invited_customer + [player], announcement=announcement):
        for i in range(10):
            questions = [
                inquirer.List(
                    "ans",
                    message=f"{SYS_MSG_PREFIX}：你想要说些什么吗？（"
                            f"请直接输入想要说的话，若不输入任何内容直接按回车键将跳过该轮发言）",
                    choices=["结束对话"],
                ),
            ]

            choose_during_chatting = f"""
            {SYS_MSG_PREFIX}你想要说些什么吗？（请直接输入想要说的话，若不输入任何内容直接按回车键将跳过该轮发言） 
            <select-box shape="card"
                                type="checkbox" item-width="auto" options=
                               '{json.dumps(["结束对话"], ensure_ascii=False)}'
                               select-once></select-box>"""

            send_chat_msg(choose_during_chatting, flushing=False, uid=uid,
                          id=str(i))
            end_flag = False
            while True:
                answer = query_answer(questions, "ans", uid=uid)
                if isinstance(answer, str):
                    msg = player.talk(answer)
                elif answer == "\n":
                    msg = None
                elif answer == ["结束对话"]:
                    player.talk("今天谢谢大家🙏", is_display=True)
                    end_flag = True
                break
            send_chat_msg("**end_choosing**", uid=uid)
            if end_flag:
                break
            else:
                for c in invited_customer:
                    msg = c(msg)

    invited_names.sort()

    for idx in cur_plots_indices:
        # if there is no main roles in the current plot, it is a endless plot
        if len(all_plots[idx].main_roles) == 0:
            return None

        is_done, unblock_ids = all_plots[idx].check_plot_condition_done(
            invited_customer, all_plots, player, announcement
        )

        if is_done:
            involved_roles = all_plots[idx].main_roles + all_plots[idx].supporting_roles

            send_chat_msg(f"{SYS_MSG_PREFIX}恭喜你，剧情解锁成功！", uid=uid)
            for c in involved_roles:
                c.expose_all_clues(plot=idx)
<<<<<<< HEAD
            questions = [
                inquirer.List(
                    "ans",
                    message=f"{SYS_MSG_PREFIX}：需要以哪位角色的视角生成一段完整故事吗？",
                    choices=invited_names + ["跳过"],
                ),
            ]

            choose_role_story = f"""{SYS_MSG_PREFIX}：需要以哪位角色的视角生成一段完整故事吗？: <select-box
            shape="card"
                        item-width="auto" type="checkbox" options=
                        '{json.dumps(invited_names + ["跳过"], ensure_ascii=False)}'
                        select-once></select-box>"""

            send_chat_msg(choose_role_story, flushing=False, uid=uid)

            while True:
                answer = query_answer(questions, "ans", uid=uid)
                if isinstance(answer, str):
                    send_chat_msg(f"{SYS_MSG_PREFIX}请在列表中选择。", uid=uid)
                    continue
                break
            send_chat_msg("**end_choosing**", uid=uid)
=======
>>>>>>> 6f3d19f3

            for c in involved_roles:
                c.add_plot_done_memory(
                    done_condition=all_plots[idx].plot_description[
                        "done_condition"],
                    main_role_names=[c.name for c in all_plots[idx].main_roles],
                    is_player_done=True,
                )

            for c in invited_customer:
                player.talk(f"我想听听{c.name}的故事", is_display=True)
                c.generate_pov_story()
            for c in involved_roles:
                c.refine_background()

            send_chat_msg(
                f" {SYS_MSG_PREFIX}剧情 {all_plots[idx].plot_description['task']} "
                f"已完成，请不要输入任何内容，即将进入下一个剧情...",
                uid=uid,
            )

            return idx

    send_chat_msg(f"{SYS_MSG_PREFIX} 剧情解锁失败，未满足剧情解锁条件。", uid=uid)
    for idx in cur_plots_indices:
        all_plots[idx].max_attempts -= 1
        involved_roles = all_plots[idx].main_roles + all_plots[idx].supporting_roles
        if all_plots[idx].max_attempts <= 0:
            restart_plot_choice=['继续游戏', '再次挑战']
            restart_plot = [
                inquirer.List(
                    "ans",
                    message=f"{SYS_MSG_PREFIX} 剧情解锁失败，剧情已结束，可以先复盘一下, 再次挑战。",
                    choices=restart_plot_choice
                ),
            ]

            choose_restart = f"""{SYS_MSG_PREFIX} 剧情解锁失败，剧情已结束，可以先复盘一下, 再次挑战。 <select-box
            shape="card"
                        item-width="auto" type="checkbox" options=
                        '{json.dumps(restart_plot_choice, ensure_ascii=False)}'
                        select-once></select-box>"""
            send_chat_msg(choose_restart, flushing=False, uid=uid)

            while True:
                answer = query_answer(restart_plot, "ans", uid=uid)
                if isinstance(answer, str):
                    send_chat_msg(f"{SYS_MSG_PREFIX}请在列表中选择。", uid=uid)
                    continue
                break
            send_chat_msg("**end_choosing**", uid=uid)
            if answer == ["继续游戏"]:
                send_chat_msg(f"{SYS_MSG_PREFIX}十分抱歉，你没有帮助到"
                              f"{all_plots[idx].main_roles[0].name}，任务失败，你触发了坏结局😟",
                              uid=uid)

                for c in involved_roles:
                    c.expose_all_clues(plot=idx)

<<<<<<< HEAD
                choose_role_story = f"""{SYS_MSG_PREFIX}：需要以哪位角色的视角生成一段完整故事吗？: <select-box
                            shape="card"
                                        item-width="auto" type="checkbox" options=
                                        '{json.dumps(invited_names + ["跳过"], ensure_ascii=False)}'
                                        select-once></select-box>"""

                send_chat_msg(choose_role_story, flushing=False, uid=uid)

                while True:
                    answer = query_answer(questions, "ans", uid=uid)
                    if isinstance(answer, str):
                        send_chat_msg(f"{SYS_MSG_PREFIX}请在列表中选择。", uid=uid)
                        continue
                    break
                send_chat_msg("**end_choosing**", uid=uid)

=======
>>>>>>> 6f3d19f3
                for c in involved_roles:
                    c.add_plot_done_memory(
                        done_condition=all_plots[idx].plot_description[
                            "done_condition"],
                        main_role_names=[c.name for c in all_plots[idx].main_roles],
                        is_player_done=False,
                    )

                for c in invited_customer:
                    player.talk(f"我想听听{c.name}的故事", is_display=True)
                    c.generate_pov_story()
                for c in involved_roles:
                    c.refine_background()

                send_chat_msg(
                    f" {SYS_MSG_PREFIX}剧情 {all_plots[idx].plot_description['task']} "
                    f"已完成，请不要输入任何内容，即将进入下一个剧情...",
                    uid=uid,
                )

                return idx
            else:
                # send_chat_msg("**end_choosing**", uid=uid)
                send_chat_msg(f"{SYS_MSG_PREFIX} 再次挑战开始", uid=uid)
                from utils import ResetException
                raise ResetException

    send_chat_msg(
        f"{SYS_MSG_PREFIX} ======= 进入新的一天的营业时间 ==========",
        uid=uid)
    return None


def one_on_one_loop(customers, player, uid, checkpoint):
    contect_chances = 2
    visit_customers = [c for c in customers if c.visit()]
    # random.shuffle(visit_customers)

    ingredients = load_configs("config/ingredients.yaml")
    ingredient_today = {}
    for category, items in ingredients.items():
        ingredient_today[category] = (
            random.sample(items, 3)
            if len(
                items,
            )
            >= 3
            and category not in ["调味品", "其他辅料"]
            else items
        )
    # ingr = "\n".join(
    #     f"\n{key}: {' '.join([str(i) for i in value])}" for key, value in
    #     ingredient_today.items()
    # )
    # send_chat_msg(f"{SYS_MSG_PREFIX}今天拥有的食材是：\n{ingr}", uid=uid)

    player.set_ingredients(ingredient_today)

    if not visit_customers:
        send_chat_msg(f"{SYS_MSG_PREFIX}今天没有出现客人，请增加与客人的好感度以增大出现概率", uid=uid)
    # else:
    #     send_chat_msg(
    #         f"{SYS_MSG_PREFIX}今天出现的客人: {' '.join([c.name for c in visit_customers])}",
    #         uid=uid,
    #     )
    for customer in visit_customers:
        send_chat_msg(
            f"{SYS_MSG_PREFIX}顾客{customer.name} 进入餐馆 (当前熟悉程度为:"
            f"{customer.relationship.to_string()}）\n\n"
            f"通过提供令顾客满意的菜品来增加熟悉度，从而在对话中更容易获得有线索！",
            #", 好感度为: {round(# customer.friendship,2)})",
            uid=uid,
        )

        # cook for customer 
        customer({'content': ingredient_today})
        food = player.cook()

        if food == "跳过":
            send_chat_msg(f"{SYS_MSG_PREFIX}顾客{customer.name} 离开餐馆", uid=uid)
            continue

        msg = Msg(
            player.name,
            role="user",
            content=food,
            food=food,
        )

        msg = customer(msg)
        send_chat_msg(
            f"{SYS_MSG_PREFIX}{customer.name}（顾客）品尝了你的菜。\n"
            f" 顾客对菜本身的评价：{msg['content']}\n"
            f" {customer.name}（顾客)，"
            f"现在你们的关系为{msg['relationship']}了\n",
            uid=uid,
        )
            
        if not msg["is_satisfied"]:
            send_chat_msg(f"{SYS_MSG_PREFIX}顾客{customer.name} 离开餐馆", uid=uid)
            continue

        # randomly expose a clue
        customer.expose_random_clue()
        #  继续挖掘线索
        questions = [
            inquirer.List(
                "ans",
                message=f"{SYS_MSG_PREFIX}：接下来你会说些什么吗？(客人熟悉程度提升了，你可以通过与他对话继续挖掘线索)",
                choices=[
                    "很高兴今天能让您满意！我能向您打听点事情吗？",
                    "感谢您的光顾。(结束与该顾客的当天对话)",
                ],
            ),
        ]

        choose_after_meal = f"""{SYS_MSG_PREFIX} 接下来你会说些什么吗？(客人熟悉程度提升了，你可以通过与他对话继续挖掘线索)
            <select-box shape="card" item-width="auto" type="checkbox" options=
            '{json.dumps(["很高兴今天能让您满意！我能向您打听点事情吗？",
                                 "感谢您的光顾。(结束与该顾客的当天对话)", "自定义输入"], ensure_ascii=False)}'
                                 select-once></select-box>"""

        send_chat_msg(choose_after_meal, flushing=False, uid=uid)

        while True:
            answer = query_answer(questions, "ans", uid=uid)
            if isinstance(answer, str):
                send_chat_msg(
                    f"{SYS_MSG_PREFIX}请在列表中选择。",
                    uid=uid,
                )
                continue
            break
        send_chat_msg("**end_choosing**", uid=uid)

        answer = answer[0]

        if answer == "感谢您的光顾。(结束与该顾客的当天对话)":
            player.talk("感谢您的光顾，再见👋", is_display=True)
            continue
        elif answer == "自定义输入":
            answer = player({"content": answer})["content"]
        else:
            player.talk("很高兴今天能让您满意！我能向您打听点事情吗？",
                        is_display=True)
        msg = Msg(role="user", name="餐馆老板", content=answer)
        player.observe(msg)
        while True:
            msg = customer(msg)
            # print(f"{customer_reply.name}（顾客）:" + customer_reply.content)

            send_chat_msg(f"{SYS_MSG_PREFIX}若不输入任何内容直接按回车键，顾客将离开餐馆。", uid=uid)
            msg = player(msg)
            if len(msg["content"]) == 0:
                send_chat_msg(f"{SYS_MSG_PREFIX}顾客{customer.name} 离开餐馆", uid=uid)
                break

        # Disable confirm_with_main_role for the current version.
        # Because group chat somehow provide the similar functionality.
        # confirm_with_main_role(uid, player, checkpoint)
    return visit_customers


def confirm_with_main_role(uid, player, checkpoint):
    contact_chances = {}
    for p_idx in checkpoint.cur_plots:
        cur_chances = checkpoint.all_plots[p_idx].contact_chances
        if cur_chances > 0:
            contact_chances[checkpoint.all_plots[p_idx].main_roles[0].name] = (p_idx, cur_chances)
    if len(contact_chances) < 1:
        return

    questions = [
        inquirer.List(
            "ans",
            message=f"{SYS_MSG_PREFIX}：需要联系以下角色吗？",
            choices=[
                f"{k} （剩余机会{v[1]}）" for k, v in contact_chances.items()
            ] + [f"不需要",]
        ),
    ]
    contect_main_role = f"""{SYS_MSG_PREFIX}：需要联系以下角色吗？？
        <select-box shape="card" item-width="auto" type="checkbox" options=
        '{json.dumps(
        [
                f"{k} （剩余机会{v[1]}）" for k, v in contact_chances.items()
        ] + [f"不需要",], ensure_ascii=False)}'
        select-once></select-box>"""

    send_chat_msg(contect_main_role, flushing=False, uid=uid)

    while True:
        answer = query_answer(questions, "ans", uid=uid)
        if isinstance(answer, str):
            send_chat_msg(
                f"{SYS_MSG_PREFIX}请在列表中选择。",
                uid=uid,
            )
            continue
        break
    send_chat_msg("**end_choosing**", uid=uid)

    answer = answer[0]

    if answer == "不需要":
        return

    main_role = None
    for choice, (p_idx, _) in contact_chances.items():
        main_role_name = choice.split()[0]
        if checkpoint.all_plots[p_idx].main_roles[0].name == main_role_name:
            main_role = checkpoint.all_plots[p_idx].main_roles[0]
            checkpoint.all_plots[p_idx].contact_chances -= 1
            break
    assert main_role is not None

    r = 0
    msg = {"role": "user", "content": f"联系{main_role}"}
    # todo: more elegant way?
    main_role.transition(CustomerConv.OPENING)
    while r < REVISION_ROUND:
        send_chat_msg(
            f"{SYS_MSG_PREFIX}若不输入任何内容直接按回车键，中止和{main_role.name}对话。"
            f"（当前机会剩余发言机会 {REVISION_ROUND - r}）",
            uid=uid
        )
        msg = player(msg)
        if len(msg["content"]) == 0:
            send_chat_msg(f"{SYS_MSG_PREFIX}结束与{main_role.name}联系",
                          uid=uid)
            break
        msg = main_role(msg)
        r += 1


def invite_customers(customers, uid, checkpoint):
    available_customers = [c.name for c in customers]

    p_idx = checkpoint.cur_plots[0]

    if len(checkpoint.cur_plots) > 1:
        tasks = [checkpoint.all_plots[i].plot_description['task'] for i in
                 checkpoint.cur_plots]

        task_prompt = f"{SYS_MSG_PREFIX} 当前有多个任务在进行中，请选择你想要完成的任务。"
        select_task = [
            inquirer.List(
                "task",
                message=task_prompt,
                choices=tasks,
            ),
        ]

        choose_task = task_prompt + f"""
            \n\n
            <select-box shape="card"  type="checkbox" item-width="auto" options=
                        '{json.dumps(tasks, ensure_ascii=False)}' select-once></select-box>
            """

        send_chat_msg(choose_task, flushing=False, uid=uid)

        while True:
            answer = query_answer(select_task, "task", uid=uid)
            if isinstance(answer, str):
                send_chat_msg(f"{SYS_MSG_PREFIX}请在列表中选择。", uid=uid)
                continue
            else:
                try:
                    p_idx = checkpoint.cur_plots[tasks.index(answer[0])]
                except ValueError:
                    pass
                send_chat_msg("**end_choosing**", uid=uid)
                break

    prompt = f"{SYS_MSG_PREFIX} " \
             f"《{checkpoint.all_plots[p_idx].plot_description['task'].rstrip()}》 "
    main_role = checkpoint.all_plots[p_idx].main_roles[0].name
    if "done_hint" in checkpoint.all_plots[p_idx].plot_description:
        prompt += checkpoint.all_plots[p_idx].plot_description['done_hint']

    # available_customers.insert(0, main_role)
    if len(checkpoint.all_plots[p_idx].plot_stages) > 1:
        available_customers.insert(0, "跳过")
        available_customers.insert(1, "只与主角对话")
    else:
        # not allow to skip
        available_customers.insert(0, "只与主角对话")

<<<<<<< HEAD
    choose_available_customers = prompt + f"""
    \n\n 你可以选择与主角{main_role}和其他角色一起讨论，收集更多线索（当前任务剩余机会 
    {checkpoint.all_plots[p_idx].max_attempts}）
    <select-box shape="card"  type="checkbox" item-width="auto" options=
                '{json.dumps(available_customers, ensure_ascii=False)}' select-once
                submit-text="确定"></select-box>
    """
=======
    if len(available_customers) > 1:
        select_customer = [
            inquirer.List(
                "invited",
                message=prompt + "今天就没有更多顾客了，您明天有什么邀请计划吗？",
                choices=available_customers,
            ),
        ]
        choose_available_customers = prompt + f"""
        \n\n 你可以选择与主角{main_role}和其他角色一起讨论，收集更多线索（当前任务剩余机会 
        {checkpoint.all_plots[p_idx].max_attempts}）
        <select-box shape="card"  type="checkbox" item-width="auto" options=
                    '{json.dumps(available_customers, ensure_ascii=False)}' select-once
                    submit-text="确定"></select-box>
        """
>>>>>>> 6f3d19f3

        send_chat_msg(choose_available_customers, flushing=False, uid=uid)

        while True:
            answer = query_answer(select_customer, "invited", uid=uid)
            logger.debug(answer)
            if isinstance(answer, str):
                send_chat_msg(f"{SYS_MSG_PREFIX}请在列表中选择。", uid=uid)
                continue
            elif answer[0] == "跳过":
                send_chat_msg(f"{SYS_MSG_PREFIX}==== 跳过此环节，进入下一天。"
                              f" ====", uid=uid)
                send_chat_msg("**end_choosing**", uid=uid)
                return []
            else:
                invited_customers = [main_role] + \
                                    [item for item in answer if item != '只与主角对话']
                send_chat_msg("**end_choosing**", uid=uid)
                return invited_customers
    else:
        # for special case, only has a main role in the plot
        send_chat_msg(f"{SYS_MSG_PREFIX} {prompt}（"
                      f"当前任务剩余机会{checkpoint.all_plots[p_idx].max_attempts}天）。", uid=uid)
        invited_customers = [main_role]
        send_chat_msg("**end_choosing**", uid=uid)
        return invited_customers


def riddle_success_detect(uid, player, checkpoint):
    riddle_input = get_riddle_input(uid=uid)
    if riddle_input:
        riddle_input = riddle_input[0]

        # Sent from opening stage
        pattern = r'\*\*plot_(\d+)_riddle_success\*\*'
        match = re.match(pattern, riddle_input)
        if match:
            is_done, idx = True, int(match.group(1))
        else:
            is_done, idx = player.riddle_success_detector(riddle_input, checkpoint)

        if is_done:
            involved_roles = checkpoint.all_plots[idx].main_roles + \
                             checkpoint.all_plots[idx].supporting_roles
            involved_roles_names = [c.name for c in involved_roles]
            send_chat_msg(f"{SYS_MSG_PREFIX}恭喜你，剧情解锁成功！", uid=uid)

            for c in involved_roles:
                c.expose_all_clues(plot=idx)

            # Update inner state
            checkpoint.all_plots[idx].check_plot_condition_done(
                involved_roles, checkpoint.all_plots, player, {},
                force_done=True,
            )

<<<<<<< HEAD
            questions = [
                inquirer.List(
                    "ans",
                    message=f"{SYS_MSG_PREFIX}：需要以哪位角色的视角生成一段完整故事吗？",
                    choices=involved_roles_names + ["跳过"],
                ),
            ]

            choose_role_story = f"""{SYS_MSG_PREFIX}：需要以哪位角色的视角生成一段完整故事吗？: <select-box
            shape="card"
                        item-width="auto" type="checkbox" options=
                        '{json.dumps(involved_roles_names + ["跳过"], ensure_ascii=False)}'
                        select-once></select-box>"""

            send_chat_msg(choose_role_story, flushing=False, uid=uid)

            while True:
                answer = query_answer(questions, "ans", uid=uid)
                if isinstance(answer, str):
                    send_chat_msg(f"{SYS_MSG_PREFIX}请在列表中选择。", uid=uid)
                    continue
                break
            send_chat_msg("**end_choosing**", uid=uid)

=======
>>>>>>> 6f3d19f3
            for c in involved_roles:
                c.add_plot_done_memory(
                    done_condition=checkpoint.all_plots[idx].plot_description[
                        "done_condition"],
                    main_role_names=[c.name for c in
                                     checkpoint.all_plots[idx].main_roles],
                    is_player_done=True,
                )

            for c in involved_roles:
                player.talk(f"我想听听{c.name}的故事", is_display=True)
                c.generate_pov_story()

            for c in involved_roles:
                c.refine_background()

            send_chat_msg(
                f" {SYS_MSG_PREFIX}剧情 {checkpoint.all_plots[idx].plot_description['task']} "
                f"已完成，请不要输入任何内容，即将进入下一个剧情...",
                uid=uid,
            )

            # New openings, update cur_plots
            checkpoint.cur_plots = check_active_plot(
                player,
                checkpoint.all_plots,
                checkpoint.cur_plots,
                idx,
            )
            logger.debug(f"---active_plots:{checkpoint.cur_plots}")

            # Reset stages
            if len(checkpoint.cur_plots) == 1:
                checkpoint.stage_per_night = checkpoint.all_plots[
                    checkpoint.cur_plots[0]].plot_stages[0]
            else:
                # Use min index of plot as start
                tmp_stage = []
                for plot_id in checkpoint.cur_plots:
                    tmp_stage += checkpoint.all_plots[plot_id].plot_stages
                if tmp_stage:
                    checkpoint.stage_per_night = min(tmp_stage)
                else:
                    checkpoint.stage_per_night = StagePerNight.CASUAL_CHAT_FOR_MEAL
        else:
            send_chat_msg(f"{SYS_MSG_PREFIX}玩家的最终答案：“{riddle_input}”，"
                          f"解谜失败，请继续加油！\n\n",
                          uid=uid)


def main(args) -> None:
    # game_description = f"""
    # {SYS_MSG_PREFIX}
    # 这是一款模拟餐馆经营的文字冒险游戏。
    # 玩家扮演餐馆老板，通过与顾客互动来经营餐馆并解锁剧情。
    # 游戏分为四个阶段：选择食材做菜，随意聊天，一对一互动以及邀请对话。
    # 玩家需要根据顾客的喜好和需求来挑选食材做菜，通过顾客对用餐的满意度来获取好感度并解锁剧情。
    # 在游戏中，玩家需要经营餐厅、与顾客互动并决定邀请哪些顾客参与对话，以推动故事剧情的发展。
    # 通过与顾客的互动，玩家可以解锁剧情并发展餐馆的故事，体验不同的情节和结局。
    # """
    # send_chat_msg(game_description, uid=args.uid)
    customer_configs = load_user_cfg(uuid=args.uid)
    user_configs = load_configs("config/user.yaml")

    customers = [
        Customer(
            name=cfg["name"],
            config=cfg,
            game_config=args.game_config,
            model=os.environ.get("HTTP_LLM_MODEL") if cfg["model"] == "post_api" else cfg["model"],
            use_memory=True,
            uid=args.uid,
        )
        for cfg in customer_configs
    ]

    plot_config = load_user_cfg(cfg_name=PLOT_CFG_NAME,uuid=args.uid)

    all_plots = parse_plots(plot_config, customers)

    user_configs["uid"] = args.uid
    user_configs["model"] = os.environ.get("HTTP_LLM_MODEL") if user_configs["model"] == "post_api" else user_configs["model"]
    player = RuledUser(**user_configs)

    if args.load_checkpoint is not None:
        checkpoint = load_game_checkpoint(args.load_checkpoint)
        logger.debug(
            "load checkpoint\n"
            + str(checkpoint.stage_per_night)
            + str(checkpoint.cur_plots),
        )
    else:
        invited_customers = []
        checkpoint = GameCheckpoint(
            stage_per_night=None,
            all_plots=all_plots,
            cur_plots=[],
            customers=customers,
            invited_customers=invited_customers,
            visit_customers=[],
        )

    # initialize main role of current plot cur_state
    checkpoint.cur_plots = check_active_plot(
        player, checkpoint.all_plots, checkpoint.cur_plots, None
    )

    if checkpoint.stage_per_night is None:
        if len(checkpoint.cur_plots) == 1:
            checkpoint.stage_per_night = checkpoint.all_plots[
                checkpoint.cur_plots[0]].plot_stages[0]
        else:
            # Use min index of plot as start
            tmp_stage = []
            for plot_id in checkpoint.cur_plots:
                tmp_stage += checkpoint.all_plots[plot_id].plot_stages
            checkpoint.stage_per_night = min(tmp_stage)

    logger.debug("initially active plots: " + str(checkpoint.cur_plots))

    uid = player.uid
    while True:
        riddle_success_detect(uid=uid, player=player, checkpoint=checkpoint)
        # daily loop
        daily_plot_stages = []
        if len(checkpoint.cur_plots) == 1:
            daily_plot_stages = checkpoint.all_plots[checkpoint.cur_plots[0]].plot_stages
        elif len(checkpoint.cur_plots) > 1:
            # multi-plot will act by order
            for plot_id in checkpoint.cur_plots:
                plot_stages = checkpoint.all_plots[plot_id].plot_stages
                for stage in plot_stages:
                    if stage not in daily_plot_stages:
                        daily_plot_stages.append(stage)
            daily_plot_stages.sort()
        else:
            daily_plot_stages = [StagePerNight.CASUAL_CHAT_FOR_MEAL]

        logger.debug(f"daily_plot_stages: {daily_plot_stages}")
        logger.debug(f"checkpoint.stage_per_night: {checkpoint.stage_per_night}")
        check_explore_all(checkpoint, uid)

        if checkpoint.stage_per_night == StagePerNight.CASUAL_CHAT_FOR_MEAL:
            # ==========  one-on-one loop =================
            # the remaining not invited customers show up with probability
            central_roles = []
            for p_idx in checkpoint.cur_plots:
                central_roles.append(checkpoint.all_plots[p_idx].main_roles[0].name)
            unavailable_roles = central_roles + checkpoint.invited_customers
            rest_customers = [
                c
                for c in customers
                if c.name not in unavailable_roles
            ]
            checkpoint.visit_customers = one_on_one_loop(
                rest_customers,
                player,
                args.uid,
                checkpoint,
            )
        elif checkpoint.stage_per_night == StagePerNight.MAKING_INVITATION:
            # ============ making invitation decision =============
            # player make invitation
            invited = invite_customers(checkpoint.visit_customers, args.uid,
                                       checkpoint)
            invited_customers = [c for c in customers if c.name in invited]
            checkpoint.invited_customers = invited_customers
            # ============ invited multi-agent loop ===============
            # invitation loop, 1) chat in msghub 2) plot unlock success check
            for c in checkpoint.invited_customers:
                # set customer to invited discussion cur_state
                c.transition(CustomerConv.INVITED_GROUP_PLOT)
            # initial cur_state of the
            done_plot_idx = invited_group_chat(
                checkpoint.invited_customers,
                player,
                checkpoint.cur_plots,
                checkpoint.all_plots,
                args.uid,
            )
            logger.debug(f"done plot: {done_plot_idx}")
            if done_plot_idx is not None:
                # find the roles and plot to be activated
                # Opening happen in this stage
                checkpoint.cur_plots = check_active_plot(
                    player,
                    checkpoint.all_plots,
                    checkpoint.cur_plots,
                    done_plot_idx,
                )
                logger.debug(f"---active_plots:{checkpoint.cur_plots}")

        checkpoint.stage_per_night = get_next_element(daily_plot_stages, checkpoint.stage_per_night)

        for c in customers:
            # reset all customer cur_state to pre-meal
            c.transition(CustomerConv.WARMING_UP)
        check_explore_all(checkpoint, uid)
        save_game_checkpoint(checkpoint, args.save_checkpoint)


def check_explore_all(checkpoint: GameCheckpoint, uid: int = None):
    if len(checkpoint.cur_plots) == 0:
        checkpoint.stage_per_night = StagePerNight.CASUAL_CHAT_FOR_MEAL
        send_chat_msg(f"{SYS_MSG_PREFIX}恭喜你，你已经完成全部剧情！"
                      f"可以重新开始游戏，否则将进入饭店日常。",
                      uid=uid)
        for i in range(10, 0, -1):
            time.sleep(1)
            send_chat_msg(f"{SYS_MSG_PREFIX}{i}秒后进入饭店日常。",
                          uid=uid)<|MERGE_RESOLUTION|>--- conflicted
+++ resolved
@@ -104,32 +104,6 @@
             send_chat_msg(f"{SYS_MSG_PREFIX}恭喜你，剧情解锁成功！", uid=uid)
             for c in involved_roles:
                 c.expose_all_clues(plot=idx)
-<<<<<<< HEAD
-            questions = [
-                inquirer.List(
-                    "ans",
-                    message=f"{SYS_MSG_PREFIX}：需要以哪位角色的视角生成一段完整故事吗？",
-                    choices=invited_names + ["跳过"],
-                ),
-            ]
-
-            choose_role_story = f"""{SYS_MSG_PREFIX}：需要以哪位角色的视角生成一段完整故事吗？: <select-box
-            shape="card"
-                        item-width="auto" type="checkbox" options=
-                        '{json.dumps(invited_names + ["跳过"], ensure_ascii=False)}'
-                        select-once></select-box>"""
-
-            send_chat_msg(choose_role_story, flushing=False, uid=uid)
-
-            while True:
-                answer = query_answer(questions, "ans", uid=uid)
-                if isinstance(answer, str):
-                    send_chat_msg(f"{SYS_MSG_PREFIX}请在列表中选择。", uid=uid)
-                    continue
-                break
-            send_chat_msg("**end_choosing**", uid=uid)
-=======
->>>>>>> 6f3d19f3
 
             for c in involved_roles:
                 c.add_plot_done_memory(
@@ -189,25 +163,6 @@
                 for c in involved_roles:
                     c.expose_all_clues(plot=idx)
 
-<<<<<<< HEAD
-                choose_role_story = f"""{SYS_MSG_PREFIX}：需要以哪位角色的视角生成一段完整故事吗？: <select-box
-                            shape="card"
-                                        item-width="auto" type="checkbox" options=
-                                        '{json.dumps(invited_names + ["跳过"], ensure_ascii=False)}'
-                                        select-once></select-box>"""
-
-                send_chat_msg(choose_role_story, flushing=False, uid=uid)
-
-                while True:
-                    answer = query_answer(questions, "ans", uid=uid)
-                    if isinstance(answer, str):
-                        send_chat_msg(f"{SYS_MSG_PREFIX}请在列表中选择。", uid=uid)
-                        continue
-                    break
-                send_chat_msg("**end_choosing**", uid=uid)
-
-=======
->>>>>>> 6f3d19f3
                 for c in involved_roles:
                     c.add_plot_done_memory(
                         done_condition=all_plots[idx].plot_description[
@@ -496,15 +451,6 @@
         # not allow to skip
         available_customers.insert(0, "只与主角对话")
 
-<<<<<<< HEAD
-    choose_available_customers = prompt + f"""
-    \n\n 你可以选择与主角{main_role}和其他角色一起讨论，收集更多线索（当前任务剩余机会 
-    {checkpoint.all_plots[p_idx].max_attempts}）
-    <select-box shape="card"  type="checkbox" item-width="auto" options=
-                '{json.dumps(available_customers, ensure_ascii=False)}' select-once
-                submit-text="确定"></select-box>
-    """
-=======
     if len(available_customers) > 1:
         select_customer = [
             inquirer.List(
@@ -520,7 +466,6 @@
                     '{json.dumps(available_customers, ensure_ascii=False)}' select-once
                     submit-text="确定"></select-box>
         """
->>>>>>> 6f3d19f3
 
         send_chat_msg(choose_available_customers, flushing=False, uid=uid)
 
@@ -577,33 +522,6 @@
                 force_done=True,
             )
 
-<<<<<<< HEAD
-            questions = [
-                inquirer.List(
-                    "ans",
-                    message=f"{SYS_MSG_PREFIX}：需要以哪位角色的视角生成一段完整故事吗？",
-                    choices=involved_roles_names + ["跳过"],
-                ),
-            ]
-
-            choose_role_story = f"""{SYS_MSG_PREFIX}：需要以哪位角色的视角生成一段完整故事吗？: <select-box
-            shape="card"
-                        item-width="auto" type="checkbox" options=
-                        '{json.dumps(involved_roles_names + ["跳过"], ensure_ascii=False)}'
-                        select-once></select-box>"""
-
-            send_chat_msg(choose_role_story, flushing=False, uid=uid)
-
-            while True:
-                answer = query_answer(questions, "ans", uid=uid)
-                if isinstance(answer, str):
-                    send_chat_msg(f"{SYS_MSG_PREFIX}请在列表中选择。", uid=uid)
-                    continue
-                break
-            send_chat_msg("**end_choosing**", uid=uid)
-
-=======
->>>>>>> 6f3d19f3
             for c in involved_roles:
                 c.add_plot_done_memory(
                     done_condition=checkpoint.all_plots[idx].plot_description[
