--- conflicted
+++ resolved
@@ -463,11 +463,7 @@
         \n\n 你可以选择与主角{main_role}和其他角色一起讨论，收集更多线索（当前任务剩余机会 
         {checkpoint.all_plots[p_idx].max_attempts}）
         <select-box shape="card"  type="checkbox" item-width="auto" options=
-<<<<<<< HEAD
-                    '{json.dumps(available_customers)}' select-once
-=======
                     '{json.dumps(available_customers, ensure_ascii=False)}' select-once
->>>>>>> 4bfd02af
                     submit-text="确定"></select-box>
         """
 
