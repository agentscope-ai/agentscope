# -*- coding: utf-8 -*-
from typing import List
import os
import yaml
import datetime
import uuid
import threading
from collections import defaultdict

import agentscope

from utils import (
    CheckpointArgs,
    enable_web_ui,
    send_chat_msg,
    send_player_msg,
    send_player_input,
    get_chat_msg,
    ResetException,
)

import gradio as gr
<<<<<<< HEAD

# from gradio_groupchat import GroupChat
import modelscope_gradio_components as mgr

=======
import modelscope_gradio_components as mgr
>>>>>>> 043e1a86

enable_web_ui()


def init_uid_list():
    return []


glb_history_dict = defaultdict(init_uid_list)
glb_signed_user = []
is_init = False
MAX_NUM_DISPLAY_MSG = 20

import base64
# 图片本地路径转换为 base64 格式
def covert_image_to_base64(image_path):
    # 获得文件后缀名
    ext = image_path.split('.')[-1]
    if ext not in ['gif', 'jpeg', 'png']:
        ext = 'jpeg'

    with open(image_path, 'rb') as image_file:
        # Read the file
        encoded_string = base64.b64encode(image_file.read())

        # Convert bytes to string
        base64_data = encoded_string.decode('utf-8')

        # 生成base64编码的地址 
        base64_url = f'data:image/{ext};base64,{base64_data}'
        return base64_url

def format_cover_html(config: dict, bot_avatar_path='assets/bg.png'):
    image_src = covert_image_to_base64(bot_avatar_path)
    return f"""
<div class="bot_cover">
    <div class="bot_avatar">
        <img src={image_src} />
    </div>
    <div class="bot_name">{config.get("name", "经营餐厅")}</div>
    <div class="bot_desp">{config.get("description", "快来经营你的餐厅吧")}</div>
</div>
"""

def export_chat_history(uid):
    timestamp = datetime.datetime.now().strftime("%Y-%m-%d_%H-%M-%S")
    export_filename = f"chat_history_{timestamp}.txt"

    with open(export_filename, "w", encoding="utf-8") as file:
        for role, message in glb_history_dict[uid]:
            file.write(f"{role}: {message}\n")

    return gr.update(value=export_filename, visible=True)


def get_chat(uid) -> List[List]:
    """Load the chat info from the queue, and put it into the history

    Returns:
        `List[List]`: The parsed history, list of tuple, [(role, msg), ...]

    """
    global glb_history_dict
    line = get_chat_msg(uid=uid)
    if line is not None:
        glb_history_dict[uid] += [line]
    return glb_history_dict[uid][-MAX_NUM_DISPLAY_MSG:]


def fn_choice(data: gr.EventData, uid):
    send_player_input(data._data["value"], uid=uid)


if __name__ == "__main__":

    def init_game():
        global is_init
        if not is_init:
            TONGYI_CONFIG = {
                "type": "tongyi",
                "name": "tongyi_model",
                "model_name": "qwen-max-1201",
                "api_key": os.environ.get("TONGYI_API_KEY"),
            }
            agentscope.init(model_configs=[TONGYI_CONFIG], logger_level="INFO")
            is_init = True

    def check_for_new_session(uid):
<<<<<<< HEAD
=======
        # print(uid)
>>>>>>> 043e1a86
        if uid not in glb_signed_user:
            glb_signed_user.append(uid)
            game_thread = threading.Thread(target=start_game, args=(uid,))
            game_thread.start()

    def start_game(uid):
        with open("./config/game_config.yaml", "r", encoding="utf-8") as file:
            GAME_CONFIG = yaml.safe_load(file)

        args = CheckpointArgs()
        args.game_config = GAME_CONFIG
        args.uid = uid
        from main import main

        while True:
            try:
                main(args)
            except ResetException:
                print("重置成功")

    with gr.Blocks(css='assets/app.css') as demo:
        # Users can select the interested exp
        uuid = gr.State(uuid.uuid4)

        welcome = {
            "name": "饮食男女",
            "description": "这是一款模拟餐馆经营的文字冒险游戏, 快来开始吧😊"
        }

        user_chat_bot_cover = gr.HTML(format_cover_html(welcome))
<<<<<<< HEAD
        # chatbot = GroupChat(label="Dialog", show_label=False, height=600, visible=False)
=======
>>>>>>> 043e1a86
        chatbot = mgr.Chatbot(label="Dialog", show_label=False, height=600, visible=False)

        with gr.Row():
            with gr.Column():
                    new_button = gr.Button(
                        value="🚀新的探险",
                    )
            with gr.Column():
                    resume_button = gr.Button(
                        value="🔥续写情缘",
                    )

        with gr.Row():
            with gr.Column():
                user_chat_input = gr.Textbox(
                    label="user_chat_input",
                    placeholder="想说点什么",
                    show_label=False,
                    interactive=True,
                    visible=False,
                )


        with gr.Column():
            send_button = gr.Button(
                value="📣发送",
                visible=False
            )

        export = gr.Accordion("导出选项", open=False, visible=False)
        with export:
            with gr.Column():
                export_button = gr.Button("导出完整游戏记录")
                export_output = gr.File(label="下载完整游戏记录", visible=False)





        def send_message(msg, uid):
            send_player_input(msg, uid=uid)
            send_player_msg(msg, "你", uid=uid)
            return ""

        return_welcome_button = gr.Button(
            value="↩️返回首页",
            visible=False,
        )

        def send_reset_message(uid):
            global glb_history_dict
            glb_history_dict[uid] = init_uid_list()
            send_player_input("**Reset**", uid=uid)
            return ""

        def game_ui():
            visible = True
            invisible = False
            return {chatbot: mgr.Chatbot(visible=visible),
                    user_chat_input: gr.Text(visible=visible), 
                    send_button: gr.Button(visible=visible),
                    new_button: gr.Button(visible=invisible),
                    resume_button: gr.Button(visible=invisible),
                    return_welcome_button: gr.Button(visible=visible),
                    export: gr.Accordion(visible=visible),
                    user_chat_bot_cover:gr.HTML(visible=invisible)}

        def welcome_ui():
            visible = True
            invisible = False
            return {chatbot: mgr.Chatbot(visible=invisible),
                    user_chat_input: gr.Text(visible=invisible), 
                    send_button: gr.Button(visible=invisible),
                    new_button: gr.Button(visible=visible),
                    resume_button: gr.Button(visible=visible),
                    return_welcome_button: gr.Button(visible=invisible),
                    export: gr.Accordion(visible=invisible),
                    user_chat_bot_cover:gr.HTML(visible=visible)}

        outputs = [chatbot, user_chat_input, send_button, new_button, resume_button,return_welcome_button, export, user_chat_bot_cover]
       
        # submit message
        send_button.click(send_message, [user_chat_input, uuid], user_chat_input)
        user_chat_input.submit(send_message, [user_chat_input, uuid], user_chat_input)

        chatbot.custom(fn=fn_choice, inputs=[uuid])

        # change ui 
        new_button.click(game_ui, outputs=outputs)
        resume_button.click(game_ui, outputs=outputs)
        return_welcome_button.click(welcome_ui, outputs=outputs)

        # start game 
        new_button.click(send_reset_message, inputs=[uuid])
        resume_button.click(check_for_new_session, inputs=[uuid])
        
        # export 
        export_button.click(export_chat_history, [uuid], export_output)


        # update chat history
        demo.load(init_game)
        demo.load(check_for_new_session, inputs=[uuid], every=0.1)
        demo.load(get_chat, inputs=[uuid], outputs=chatbot, every=0.5)


    demo.queue()
    demo.launch()<|MERGE_RESOLUTION|>--- conflicted
+++ resolved
@@ -20,14 +20,7 @@
 )
 
 import gradio as gr
-<<<<<<< HEAD
-
-# from gradio_groupchat import GroupChat
 import modelscope_gradio_components as mgr
-
-=======
-import modelscope_gradio_components as mgr
->>>>>>> 043e1a86
 
 enable_web_ui()
 
@@ -116,10 +109,6 @@
             is_init = True
 
     def check_for_new_session(uid):
-<<<<<<< HEAD
-=======
-        # print(uid)
->>>>>>> 043e1a86
         if uid not in glb_signed_user:
             glb_signed_user.append(uid)
             game_thread = threading.Thread(target=start_game, args=(uid,))
@@ -150,10 +139,6 @@
         }
 
         user_chat_bot_cover = gr.HTML(format_cover_html(welcome))
-<<<<<<< HEAD
-        # chatbot = GroupChat(label="Dialog", show_label=False, height=600, visible=False)
-=======
->>>>>>> 043e1a86
         chatbot = mgr.Chatbot(label="Dialog", show_label=False, height=600, visible=False)
 
         with gr.Row():
