--- conflicted
+++ resolved
@@ -1,7 +1,3 @@
 import os
 
-<<<<<<< HEAD
-os.system("python game_app.py -toc")
-=======
-os.system("python game_app.py -toc --name 寻找招财猫")
->>>>>>> 71c968ba
+os.system("python game_app.py -toc --name 寻找招财猫")