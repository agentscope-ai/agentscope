# -*- coding: utf-8 -*-
import os
import pickle
from http import HTTPStatus
from typing import List
from datetime import datetime

<<<<<<< HEAD
import gradio as gr
=======
import base64
>>>>>>> 3ae62007
import dashscope

import requests
from colorist import BgBrightColor
import inquirer
import random
from multiprocessing import Queue, Value
from collections import defaultdict
from dataclasses import dataclass
from agentscope.message import Msg
from enums import StagePerNight
from pathlib import Path
from pypinyin import lazy_pinyin, Style

SYS_MSG_PREFIX = '【系统】'
DEFAULT_AGENT_IMG_DIR = "/tmp/as_game/config/"
OPENING_ROUND = 3
REVISION_ROUND = 3

USE_WEB_UI = False


class GameCheckpoint:
    def __init__(
        self,
        stage_per_night: StagePerNight,
        customers: list,
        cur_plots: list[int],
        all_plots: dict,
        invited_customers: list[str],
        visit_customers: list,
    ):
        self.stage_per_night = stage_per_night
        self.customers = customers
        self.cur_plots = cur_plots
        self.all_plots = all_plots
        self.invited_customers = invited_customers
        self.visit_customers = visit_customers


def save_game_checkpoint(
    checkpoint: GameCheckpoint,
    checkpoint_prefix: str,
) -> None:
    time_str = datetime.now().strftime("%Y%m%d_%H%M%S")
    checkpoint_path = checkpoint_prefix + time_str
    os.makedirs(os.path.dirname(checkpoint_path), exist_ok=True)
    with open(checkpoint_path, "wb") as f:
        pickle.dump(checkpoint, f)


def load_game_checkpoint(checkpoint_path: str) -> GameCheckpoint:
    with open(checkpoint_path, "rb") as f:
        return pickle.load(f)


def speak_print(m: Msg):
    print(f"{BgBrightColor.BLUE}{m.name}{BgBrightColor.OFF}: {m.content}")


def get_avatar_files(assets_path="assets"):
    files = Path(assets_path).glob("*avatar*")
    return [str(file) for file in files]


def get_a_random_avatar():
    return random.choices(get_avatar_files())


def get_use_web_ui():
    global USE_WEB_UI
    return USE_WEB_UI


def disable_web_ui():
    global USE_WEB_UI
    USE_WEB_UI = False


def enable_web_ui():
    global USE_WEB_UI
    USE_WEB_UI = True


def init_uid_queues():
    return {
        "glb_queue_chat_msg": Queue(),
        "glb_queue_chat_input": Queue(),
        "glb_queue_clue": Queue(),
        "glb_queue_story": Queue(),
    }


glb_uid_dict = defaultdict(init_uid_queues)


def send_chat_msg(
    msg,
    role=None,
    uid=None,
    flushing=False,
    avatar="./assets/bot.jpg",
):
    print("send_chat_msg:", msg)
    if get_use_web_ui():
        global glb_uid_dict
        glb_queue_chat_msg = glb_uid_dict[uid]["glb_queue_chat_msg"]
        glb_queue_chat_msg.put(
            [
                None,
                {
                    "text": msg,
                    "name": role,
                    "flushing": flushing,
                    "avatar": avatar,
                },
            ],
        )


def send_clue_msg(
    clue,
    unexposed_num=0,
    role=None,
    uid=None,
):
    print("send_clue_msg:", clue)
    if get_use_web_ui():
        global glb_uid_dict
        glb_queue_clue = glb_uid_dict[uid]["glb_queue_clue"]
        glb_queue_clue.put(
            {
                "clue": clue,
                "name": role,
                "unexposed_num": unexposed_num,
            }
        )


def get_clue_msg(
    uid=None,
):
    global glb_uid_dict
    glb_queue_clue = glb_uid_dict[uid]["glb_queue_clue"]
    if not glb_queue_clue.empty():
        line = glb_queue_clue.get(block=False)
        if line is not None:
            return line
    return None


def send_story_msg(
    story,
    role=None,
    uid=None,
):
    print("send_story_msg:", story)
    if get_use_web_ui():
        global glb_uid_dict
        glb_queue_story = glb_uid_dict[uid]["glb_queue_story"]
        glb_queue_story.put(
            {
                "story": story,
                "name": role,
            }
        )


def get_story_msg(
    uid=None,
):
    global glb_uid_dict
    glb_queue_story = glb_uid_dict[uid]["glb_queue_story"]
    if not glb_queue_story.empty():
        line = glb_queue_story.get(block=False)
        if line is not None:
            return line
    return None


def send_player_msg(
    msg,
    role="我",
    uid=None,
    flushing=False,
    avatar="./assets/user.jpg",
):
    print("send_player_msg:", msg)
    if get_use_web_ui():
        global glb_uid_dict
        glb_queue_chat_msg = glb_uid_dict[uid]["glb_queue_chat_msg"]
        glb_queue_chat_msg.put(
            [
                {
                    "text": msg,
                    "name": role,
                    "flushing": flushing,
                    "avatar": avatar,
                },
                None,
            ],
        )


def get_chat_msg(uid=None):
    global glb_uid_dict
    glb_queue_chat_msg = glb_uid_dict[uid]["glb_queue_chat_msg"]
    if not glb_queue_chat_msg.empty():
        line = glb_queue_chat_msg.get(block=False)
        if line is not None:
            return line
    return None


def send_player_input(msg, role="餐厅老板", uid=None):
    if get_use_web_ui():
        global glb_uid_dict
        glb_queue_chat_input = glb_uid_dict[uid]["glb_queue_chat_input"]
        glb_queue_chat_input.put([None, msg])


def send_pretty_msg(msg, uid=None, flushing=True, avatar="./assets/bot.jpg"):
    speak_print(msg)
    if get_use_web_ui():
        global glb_uid_dict
        send_chat_msg(
            msg.content,
            uid=uid,
            role=msg.name,
            flushing=flushing,
            avatar=avatar,
        )


def get_player_input(name=None, uid=None):
    global glb_uid_dict
    if get_use_web_ui():
        print("wait queue input")
        glb_queue_chat_input = glb_uid_dict[uid]["glb_queue_chat_input"]
        content = glb_queue_chat_input.get(block=True)[1]
        print(content)
        if content == "**Reset**":
            glb_uid_dict[uid] = init_uid_queues()
            raise ResetException
    else:
        content = input(f"{name}: ")
    return content


def format_choices(choices):
    formatted_choices = ""
    line_length = 0

    for index, choice in enumerate(choices):
        choice_str = f"[{index + 1}]. {choice}  "
        choice_length = len(choice_str)

        if line_length + choice_length > 30:
            formatted_choices += "\n"
            line_length = 0

        formatted_choices += choice_str
        line_length += choice_length

    formatted_choices = formatted_choices.rstrip()

    return formatted_choices


def query_answer(questions: List, key="ans", uid=None):
    if get_use_web_ui():
        return get_player_input(uid=uid)
    else:
        answer = [inquirer.prompt(questions)[key]]  # return list
    return answer


@dataclass
class CheckpointArgs:
    load_checkpoint: str = None
    save_checkpoint: str = "./checkpoints/cp-"


class ResetException(Exception):
    pass


def generate_picture(prompt, model="wanx-lite"):
    from dashscope.common.error import InvalidTask
    dashscope.api_key = os.environ.get("DASHSCOPE_API_KEY") or dashscope.api_key
    assert dashscope.api_key
    try:
        if model == "wanx-lite":
            rsp = dashscope.ImageSynthesis.call(
                model='wanx-lite',
                prompt=prompt,
                n=1,
                size='768*768')
        else:
            rsp = dashscope.ImageSynthesis.call(
                model=dashscope.ImageSynthesis.Models.wanx_v1,
                prompt=prompt,
                n=1,
                size='1024*1024')
        if rsp.status_code == HTTPStatus.OK:
            return rsp.output['results'][0]['url']

        else:
            print('Failed, status_code: %s, code: %s, message: %s' %
                  (rsp.status_code, rsp.code, rsp.message))
    except InvalidTask as e:
        print(e)


def get_clue_image_b64_url(customer, clue_name, uid, content):
    prompt = """
    Design a simple, flat-style clue card for {clue_name} that abstractly 
    conveys {content}. Use minimalistic shapes and a limited color palette 
    to create a clear and visually appealing representation.
    """
    extensions = ["gif", "jpeg", "png", "jpg"]
    try:
        file_dir = os.path.join(DEFAULT_AGENT_IMG_DIR, uid, customer)
        if not os.path.exists(file_dir):
            os.makedirs(file_dir, exist_ok=True)

        file_path = None
        for ext in extensions:
            tmp_file_path = os.path.join(file_dir, f"{clue_name}.{ext}")
            if os.path.exists(tmp_file_path):
                file_path = tmp_file_path
                break
        if file_path is None:
            url = generate_picture(prompt.format_map({
                "clue_name": clue_name,
                "content": content,
            }))
            response = requests.get(url)
            if response.status_code == 200:
                for ext in extensions:
                    if f".{ext}" in url:
                        file_path = os.path.join(file_dir, f"{clue_name}.{ext}")
                        break
                if file_path:
                    with open(file_path, 'wb') as f:
                        f.write(response.content)
                else:
                    raise Exception(f"Unknown file extension: {url}")
            else:
                raise Exception(
                    f"Error downloading image: status code {response.status_code}")

        with open(file_path, "rb") as image_file:
            encoded_string = base64.b64encode(image_file.read())
            base64_data = encoded_string.decode("utf-8")
            base64_url = f"data:image/{ext};base64,{base64_data}"
        return base64_url
    except Exception as e:
        print(e)
        return "#"


def replace_names_in_messages(messages):
    for line in messages:
        if 'name' in line:
            name = line['name']
            if any('一' <= char <= '鿿' for char in name):
                # 将中文名字转换为带音调的拼音
                pinyin_name = ''.join(lazy_pinyin(name, style=Style.TONE3))
                line['name'] = pinyin_name
    return messages

def check_uuid(uid):
    if not uid or uid == '':
        if os.getenv('MODELSCOPE_ENVIRONMENT') == 'studio':
            raise gr.Error('请登陆后使用! (Please login first)')
        else:
            uid = 'local_user'
    return uid<|MERGE_RESOLUTION|>--- conflicted
+++ resolved
@@ -5,11 +5,8 @@
 from typing import List
 from datetime import datetime
 
-<<<<<<< HEAD
 import gradio as gr
-=======
 import base64
->>>>>>> 3ae62007
 import dashscope
 
 import requests
