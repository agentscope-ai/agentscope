--- conflicted
+++ resolved
@@ -3,11 +3,7 @@
 import os
 from unittest.async_case import IsolatedAsyncioTestCase
 
-<<<<<<< HEAD
-from agentscope.rag import TextReader, PDFReader, PowerPointReader
-=======
-from agentscope.rag import TextReader, PDFReader, WordReader
->>>>>>> c2c59e56
+from agentscope.rag import TextReader, PDFReader, WordReader, PowerPointReader
 
 
 class RAGReaderText(IsolatedAsyncioTestCase):
@@ -98,56 +94,6 @@
             ],
         )
 
-<<<<<<< HEAD
-    async def test_ppt_reader(self) -> None:
-        """Test the PowerPointReader implementation."""
-        reader = PowerPointReader(
-            chunk_size=200,
-            split_by="sentence",
-        )
-        ppt_path = os.path.join(
-            os.path.abspath(os.path.dirname(__file__)),
-            "../examples/functionality/rag/example.pptx",
-        )
-        docs = await reader(ppt_path=ppt_path)
-
-        # Verify document count (should contain content from slides)
-        self.assertEqual(len(docs), 6)
-
-        # Verify exact document content
-        doc_texts = [doc.metadata.content["text"] for doc in docs]
-
-        # Verify slide content matches exactly
-        self.assertEqual(
-            doc_texts[0],
-            "Slide 1\nAgentScope\nAgentScope is an innovative multi-agent "
-            "framework designed for building intelligent agent systems.",
-        )
-        self.assertEqual(
-            doc_texts[1],
-            "It provides powerful tools for agent communication, "
-            "task coordination, and distributed problem solving.",
-        )
-        self.assertEqual(
-            doc_texts[2],
-            "Slide 2\nTransparent to Developers\nTransparent is "
-            "our\xa0FIRST principle.",
-        )
-        self.assertEqual(
-            doc_texts[3],
-            "Prompt engineering, API invocation, agent building, workflow "
-            "orchestration, all are visible and controllable for developers.",
-        )
-        self.assertEqual(
-            doc_texts[4],
-            "No deep encapsulation or implicit magic.",
-        )
-        self.assertEqual(
-            doc_texts[5],
-            "Slide 3\nHighly Customizable\nTools, prompt, agent, workflow, "
-            "third-party libs & visualization, customization is encouraged "
-            "everywhere.",
-=======
     async def test_word_reader_with_images_and_tables(self) -> None:
         """Test the WordReader implementation with images and table
         separation."""
@@ -207,5 +153,54 @@
                 if _.metadata.content["type"] == "image"
             ],
             ["image/png", "image/png", "image/png"],
->>>>>>> c2c59e56
+        )
+
+    async def test_ppt_reader(self) -> None:
+        """Test the PowerPointReader implementation."""
+        reader = PowerPointReader(
+            chunk_size=200,
+            split_by="sentence",
+        )
+        ppt_path = os.path.join(
+            os.path.abspath(os.path.dirname(__file__)),
+            "../examples/functionality/rag/example.pptx",
+        )
+        docs = await reader(ppt_path=ppt_path)
+
+        # Verify document count (should contain content from slides)
+        self.assertEqual(len(docs), 6)
+
+        # Verify exact document content
+        doc_texts = [doc.metadata.content["text"] for doc in docs]
+
+        # Verify slide content matches exactly
+        self.assertEqual(
+            doc_texts[0],
+            "Slide 1\nAgentScope\nAgentScope is an innovative multi-agent "
+            "framework designed for building intelligent agent systems.",
+        )
+        self.assertEqual(
+            doc_texts[1],
+            "It provides powerful tools for agent communication, "
+            "task coordination, and distributed problem solving.",
+        )
+        self.assertEqual(
+            doc_texts[2],
+            "Slide 2\nTransparent to Developers\nTransparent is "
+            "our\xa0FIRST principle.",
+        )
+        self.assertEqual(
+            doc_texts[3],
+            "Prompt engineering, API invocation, agent building, workflow "
+            "orchestration, all are visible and controllable for developers.",
+        )
+        self.assertEqual(
+            doc_texts[4],
+            "No deep encapsulation or implicit magic.",
+        )
+        self.assertEqual(
+            doc_texts[5],
+            "Slide 3\nHighly Customizable\nTools, prompt, agent, workflow, "
+            "third-party libs & visualization, customization is encouraged "
+            "everywhere.",
         )