--- conflicted
+++ resolved
@@ -13,11 +13,8 @@
 from ..memory import MemoryBase, LongTermMemoryBase, InMemoryMemory
 from ..message import Msg, ToolUseBlock, ToolResultBlock, TextBlock
 from ..model import ChatModelBase
-<<<<<<< HEAD
 from ..rag import KnowledgeBase
-=======
 from ..plan import PlanNotebook
->>>>>>> 8ab2de35
 from ..tool import Toolkit, ToolResponse
 from ..tracing import trace_reply
 
@@ -86,9 +83,9 @@
         enable_meta_tool: bool = False,
         parallel_tool_calls: bool = False,
         knowledge: KnowledgeBase | list[KnowledgeBase] | None = None,
-        max_iters: int = 10,
         plan_notebook: PlanNotebook | None = None,
         print_hint_msg: bool = False,
+        max_iters: int = 10,
     ) -> None:
         """Initialize the ReAct agent
 
@@ -132,11 +129,14 @@
             knowledge (`KnowledgeBase | list[KnowledgeBase] | None`, optional):
                 The knowledge object(s) used by the agent to retrieve
                 relevant documents at the beginning of each reply.
-            max_iters (`int`, defaults to `10`):
-                The maximum number of iterations of the reasoning-acting loops.
+            plan_notebook (`PlanNotebook | None`, optional):
+                The plan notebook instance, allow the agent to finish the
+                complex task by decomposing it into a sequence of subtasks.
             print_hint_msg (`bool`, defaults to `False`):
                 Whether to print the reasoning hint messages before each
                 reasoning step.
+            max_iters (`int`, defaults to `10`):
+                The maximum number of iterations of the reasoning-acting loops.
         """
         super().__init__()
 
