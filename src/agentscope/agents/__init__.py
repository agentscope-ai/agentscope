--- conflicted
+++ resolved
@@ -1,19 +1,11 @@
 # -*- coding: utf-8 -*-
-<<<<<<< HEAD
 """ Import all agent related modules in the package. """
-=======
-""" Import all agent-related modules in the package. """
-from typing import Callable
->>>>>>> 1d6d98da
 from .agent import AgentBase
+from .operator import Operator
 from .rpc_agent import RpcAgentBase
 from .dialog_agent import DialogAgent
 from .dict_dialog_agent import DictDialogAgent
-<<<<<<< HEAD
-from .operator import Operator
-=======
 from .user_agent import UserAgent
->>>>>>> 1d6d98da
 
 
 __all__ = [
