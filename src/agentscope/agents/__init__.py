# -*- coding: utf-8 -*-
""" Import all agent related modules in the package. """
from typing import Callable
from .agent import AgentBase
from .rpc_agent import RpcAgentBase
from .dialog_agent import DialogAgent
from .dict_dialog_agent import DictDialogAgent
<<<<<<< HEAD
from .state_agent import StateAgent
=======
from .user_agent import UserAgent
>>>>>>> 97be7580

# todo: convert Operator to a common base class for AgentBase and PipelineBase
_Operator = Callable[..., dict]

__all__ = [
    "AgentBase",
    "_Operator",
    "RpcAgentBase",
    "DialogAgent",
    "DictDialogAgent",
<<<<<<< HEAD
    "StateAgent",
=======
    "UserAgent",
>>>>>>> 97be7580
]<|MERGE_RESOLUTION|>--- conflicted
+++ resolved
@@ -5,11 +5,8 @@
 from .rpc_agent import RpcAgentBase
 from .dialog_agent import DialogAgent
 from .dict_dialog_agent import DictDialogAgent
-<<<<<<< HEAD
 from .state_agent import StateAgent
-=======
 from .user_agent import UserAgent
->>>>>>> 97be7580
 
 # todo: convert Operator to a common base class for AgentBase and PipelineBase
 _Operator = Callable[..., dict]
@@ -20,9 +17,6 @@
     "RpcAgentBase",
     "DialogAgent",
     "DictDialogAgent",
-<<<<<<< HEAD
     "StateAgent",
-=======
     "UserAgent",
->>>>>>> 97be7580
 ]