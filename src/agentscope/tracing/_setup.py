# -*- coding: utf-8 -*-
"""The tracing interface class in agentscope."""
from typing import TYPE_CHECKING

if TYPE_CHECKING:
    from opentelemetry.trace import Tracer
else:
    Tracer = "Tracer"


def setup_tracing(endpoint: str) -> None:
    """Set up the AgentScope tracing by configuring the endpoint URL.

    Args:
        endpoint (`str`):
            The endpoint URL for the tracing exporter.
    """
    # Lazy import
    from opentelemetry import trace
    from opentelemetry.sdk.trace import TracerProvider
    from opentelemetry.sdk.trace.export import BatchSpanProcessor
    from opentelemetry.exporter.otlp.proto.http.trace_exporter import (
        OTLPSpanExporter,
    )

    # Prepare a span_processor
    exporter = OTLPSpanExporter(endpoint=endpoint)
    span_processor = BatchSpanProcessor(exporter)
<<<<<<< HEAD

    tracer_provider: TracerProvider = trace.get_tracer_provider()
    if isinstance(tracer_provider, TracerProvider):
        # The provider is set outside, just add the span processor
        tracer_provider.add_span_processor(span_processor)

    else:
        tracer_provider = TracerProvider()
        tracer_provider.add_span_processor(span_processor)
        trace.set_tracer_provider(tracer_provider)
=======
    tracer_provider.add_span_processor(span_processor)
    trace.set_tracer_provider(tracer_provider)


def _get_tracer() -> Tracer:
    """Get the tracer
    Returns:
        `Tracer`: The tracer with the name "agentscope" and version.
    """
    from opentelemetry import trace
    from .._version import __version__

    return trace.get_tracer("agentscope", __version__)
>>>>>>> f8ac994e
<|MERGE_RESOLUTION|>--- conflicted
+++ resolved
@@ -26,7 +26,6 @@
     # Prepare a span_processor
     exporter = OTLPSpanExporter(endpoint=endpoint)
     span_processor = BatchSpanProcessor(exporter)
-<<<<<<< HEAD
 
     tracer_provider: TracerProvider = trace.get_tracer_provider()
     if isinstance(tracer_provider, TracerProvider):
@@ -37,9 +36,6 @@
         tracer_provider = TracerProvider()
         tracer_provider.add_span_processor(span_processor)
         trace.set_tracer_provider(tracer_provider)
-=======
-    tracer_provider.add_span_processor(span_processor)
-    trace.set_tracer_provider(tracer_provider)
 
 
 def _get_tracer() -> Tracer:
@@ -50,5 +46,4 @@
     from opentelemetry import trace
     from .._version import __version__
 
-    return trace.get_tracer("agentscope", __version__)
->>>>>>> f8ac994e
+    return trace.get_tracer("agentscope", __version__)