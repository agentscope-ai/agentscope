--- conflicted
+++ resolved
@@ -344,7 +344,6 @@
 
     def __update_task_id(self) -> None:
         if self._stub is not None:
-<<<<<<< HEAD
             try:
                 resp = deserialize(self._stub.get_response())
             except json.decoder.JSONDecodeError as e:
@@ -354,9 +353,6 @@
                 raise ValueError(
                     f"Failed to get task_id: {self._stub.get_response()}",
                 ) from e
-=======
-            resp = deserialize(self._stub.get_response())
->>>>>>> d80cb640
             self._task_id = resp["task_id"]  # type: ignore[call-overload]
             self._stub = None
 
