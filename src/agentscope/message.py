# -*- coding: utf-8 -*-
"""The base class for message unit"""

from typing import Any, Optional, Union, Sequence, Literal
from uuid import uuid4
import json

from loguru import logger

from .rpc import RpcAgentClient, ResponseStub, call_in_thread
<<<<<<< HEAD
from .utils.tools import _get_timestamp, _map_string_to_color_mark
=======
from .utils.tools import _get_timestamp
from .utils.tools import is_web_accessible
>>>>>>> e9a3609e


class MessageBase(dict):
    """Base Message class, which is used to maintain information for dialog,
    memory and used to construct prompt.
    """

    def __init__(
        self,
        name: str,
        content: Any,
        role: Literal["user", "system", "assistant"] = "assistant",
        url: Optional[Union[Sequence[str], str]] = None,
        timestamp: Optional[str] = None,
        **kwargs: Any,
    ) -> None:
        """Initialize the message object

        Args:
            name (`str`):
                The name of who send the message. It's often used in
                role-playing scenario to tell the name of the sender.
            content (`Any`):
                The content of the message.
            role (`Literal["system", "user", "assistant"]`, defaults to "assistant"):
                The role of who send the message. It can be one of the
                `"system"`, `"user"`, or `"assistant"`. Default to
                `"assistant"`.
            url (`Optional[Union[list[str], str]]`, defaults to None):
                A url to file, image, video, audio or website.
            timestamp (`Optional[str]`, defaults to None):
                The timestamp of the message, if None, it will be set to
                current time.
            **kwargs (`Any`):
                Other attributes of the message.
        """  # noqa
        # id and timestamp will be added to the object as its attributes
        # rather than items in dict
        self.id = uuid4().hex
        if timestamp is None:
            self.timestamp = _get_timestamp()
        else:
            self.timestamp = timestamp

        self.name = name
        self.content = content
        self.role = role

        self.url = url

        self.update(kwargs)

    def __getattr__(self, key: Any) -> Any:
        try:
            return self[key]
        except KeyError as e:
            raise AttributeError(f"no attribute '{key}'") from e

    def __setattr__(self, key: Any, value: Any) -> None:
        self[key] = value

    def __delattr__(self, key: Any) -> None:
        try:
            del self[key]
        except KeyError as e:
            raise AttributeError(f"no attribute '{key}'") from e

    def serialize(self) -> str:
        """Return the serialized message."""
        raise NotImplementedError


class Msg(MessageBase):
    """The Message class."""

    id: str
    """The id of the message."""

    name: str
    """The name of who send the message."""

    content: Any
    """The content of the message."""

    role: Literal["system", "user", "assistant"]
    """The role of the message sender."""

    metadata: Optional[dict]
    """Save the information for application's control flow, or other
    purposes."""

    url: Optional[Union[Sequence[str], str]]
    """A url to file, image, video, audio or website."""

    timestamp: str
    """The timestamp of the message."""

    def __init__(
        self,
        name: str,
        content: Any,
        role: Literal["system", "user", "assistant"] = None,
        url: Optional[Union[Sequence[str], str]] = None,
        timestamp: Optional[str] = None,
        echo: bool = False,
        metadata: Optional[Union[dict, str]] = None,
        **kwargs: Any,
    ) -> None:
        """Initialize the message object

        Args:
            name (`str`):
                The name of who send the message.
            content (`Any`):
                The content of the message.
            role (`Literal["system", "user", "assistant"]`):
                Used to identify the source of the message, e.g. the system
                information, the user input, or the model response. This
                argument is used to accommodate most Chat API formats.
            url (`Optional[Union[list[str], str]]`, defaults to `None`):
                A url to file, image, video, audio or website.
            timestamp (`Optional[str]`, defaults to `None`):
                The timestamp of the message, if None, it will be set to
                current time.
            echo (`bool`, defaults to `False`):
                Whether to print the message to the console.
            metadata (`Optional[Union[dict, str]]`, defaults to `None`):
                Save the information for application's control flow, or other
                purposes.
            **kwargs (`Any`):
                Other attributes of the message.
        """

        if role is None:
            logger.warning(
                "A new field `role` is newly added to the message. "
                "Please specify the role of the message. Currently we use "
                'a default "assistant" value.',
            )

        super().__init__(
            name=name,
            content=content,
            role=role or "assistant",
            url=url,
            timestamp=timestamp,
            metadata=metadata,
            **kwargs,
        )
        if echo:
            logger.chat(self)

        m1, m2 = _map_string_to_color_mark(self.name)
        self._colored_name = f"{m1}{self.name}{m2}"

    def formatted_str(self, colored: bool = False) -> str:
        """Return the formatted string of the message. If the message has a
        url, the url will be appended to the content.

        Args:
            colored (`bool`, defaults to `False`):
                Whether to color the name of the message
        """
        if colored:
            name = self._colored_name
        else:
            name = self.name

        colored_strs = [f"{name}: {self.content}"]
        if self.url is not None:
            if isinstance(self.url, Sequence):
                for url in self.url:
                    colored_strs.append(f"{name}: {url}")
            else:
                colored_strs.append(f"{name}: {self.url}")
        return "\n".join(colored_strs)

    def serialize(self) -> str:
        return json.dumps({"__type": "Msg", **self})


class PlaceholderMessage(Msg):
    """A placeholder for the return message of RpcAgent."""

    PLACEHOLDER_ATTRS = {
        "_host",
        "_port",
        "_client",
        "_task_id",
        "_stub",
        "_is_placeholder",
    }

    LOCAL_ATTRS = {
        "name",
        "timestamp",
        *PLACEHOLDER_ATTRS,
    }

    def __init__(
        self,
        name: str,
        content: Any,
        url: Optional[Union[Sequence[str], str]] = None,
        timestamp: Optional[str] = None,
        host: str = None,
        port: int = None,
        task_id: int = None,
        client: Optional[RpcAgentClient] = None,
        x: dict = None,
        **kwargs: Any,
    ) -> None:
        """A placeholder message, records the address of the real message.

        Args:
            name (`str`):
                The name of who send the message. It's often used in
                role-playing scenario to tell the name of the sender.
                However, you can also only use `role` when calling openai api.
                The usage of `name` refers to
                https://cookbook.openai.com/examples/how_to_format_inputs_to_chatgpt_models.
            content (`Any`):
                The content of the message.
            role (`Literal["system", "user", "assistant"]`, defaults to "assistant"):
                The role of the message, which can be one of the `"system"`,
                `"user"`, or `"assistant"`.
            url (`Optional[Union[list[str], str]]`, defaults to None):
                A url to file, image, video, audio or website.
            timestamp (`Optional[str]`, defaults to None):
                The timestamp of the message, if None, it will be set to
                current time.
            host (`str`, defaults to `None`):
                The hostname of the rpc server where the real message is
                located.
            port (`int`, defaults to `None`):
                The port of the rpc server where the real message is located.
            task_id (`int`, defaults to `None`):
                The task id of the real message in the rpc server.
            client (`RpcAgentClient`, defaults to `None`):
                An RpcAgentClient instance used to connect to the generator of
                this placeholder.
            x (`dict`, defaults to `None`):
                Input parameters used to call rpc methods on the client.
        """  # noqa
        super().__init__(
            name=name,
            content=content,
            url=url,
            timestamp=timestamp,
            **kwargs,
        )
        # placeholder indicates whether the real message is still in rpc server
        self._is_placeholder = True
        if client is None:
            self._stub: ResponseStub = None
            self._host: str = host
            self._port: int = port
            self._task_id: int = task_id
        else:
            self._stub = call_in_thread(
                client,
                x.serialize() if x is not None else "",
                "_reply",
            )
            self._host = client.host
            self._port = client.port
            self._task_id = None

    def __is_local(self, key: Any) -> bool:
        return (
            key in PlaceholderMessage.LOCAL_ATTRS or not self._is_placeholder
        )

    def __getattr__(self, __name: str) -> Any:
        """Get attribute value from PlaceholderMessage. Get value from rpc
        agent server if necessary.

        Args:
            __name (`str`):
                Attribute name.
        """
        if not self.__is_local(__name):
            self.update_value()
        return MessageBase.__getattr__(self, __name)

    def __getitem__(self, __key: Any) -> Any:
        """Get item value from PlaceholderMessage. Get value from rpc
        agent server if necessary.

        Args:
            __key (`Any`):
                Item name.
        """
        if not self.__is_local(__key):
            self.update_value()
        return MessageBase.__getitem__(self, __key)

    def update_value(self) -> MessageBase:
        """Get attribute values from rpc agent server immediately"""
        if self._is_placeholder:
            # retrieve real message from rpc agent server
            self.__update_task_id()
            client = RpcAgentClient(self._host, self._port)
            result = client.update_placeholder(task_id=self._task_id)
            msg = deserialize(result)
            self.__update_url(msg)  # type: ignore[arg-type]
            self.update(msg)
            # the actual value has been updated, not a placeholder anymore
            self._is_placeholder = False
        return self

    def __update_url(self, msg: MessageBase) -> None:
        """Update the url field of the message."""
        if hasattr(msg, "url") and msg.url is None:
            return
        url = msg.url
        if isinstance(url, str):
            urls = [url]
        else:
            urls = url
        checked_urls = []
        for url in urls:
            if not is_web_accessible(url):
                client = RpcAgentClient(self._host, self._port)
                checked_urls.append(client.download_file(path=url))
            else:
                checked_urls.append(url)
        msg.url = checked_urls[0] if isinstance(url, str) else checked_urls

    def __update_task_id(self) -> None:
        if self._stub is not None:
            try:
                resp = deserialize(self._stub.get_response())
            except Exception as e:
                logger.error(
                    f"Failed to get task_id: {self._stub.get_response()}",
                )
                raise ValueError(
                    f"Failed to get task_id: {self._stub.get_response()}",
                ) from e
            self._task_id = resp["task_id"]  # type: ignore[call-overload]
            self._stub = None

    def serialize(self) -> str:
        if self._is_placeholder:
            self.__update_task_id()
            return json.dumps(
                {
                    "__type": "PlaceholderMessage",
                    "name": self.name,
                    "content": None,
                    "timestamp": self.timestamp,
                    "host": self._host,
                    "port": self._port,
                    "task_id": self._task_id,
                },
            )
        else:
            states = {
                k: v
                for k, v in self.items()
                if k not in PlaceholderMessage.PLACEHOLDER_ATTRS
            }
            states["__type"] = "Msg"
            return json.dumps(states)


_MSGS = {
    "Msg": Msg,
    "PlaceholderMessage": PlaceholderMessage,
}


def deserialize(s: Union[str, bytes]) -> Union[Msg, Sequence]:
    """Deserialize json string into MessageBase"""
    js_msg = json.loads(s)
    msg_type = js_msg.pop("__type")
    if msg_type == "List":
        return [deserialize(s) for s in js_msg["__value"]]
    elif msg_type not in _MSGS:
        raise NotImplementedError(
            f"Deserialization of {msg_type} is not supported.",
        )
    return _MSGS[msg_type](**js_msg)


def serialize(messages: Union[Sequence[MessageBase], MessageBase]) -> str:
    """Serialize multiple MessageBase instance"""
    if isinstance(messages, MessageBase):
        return messages.serialize()
    seq = [msg.serialize() for msg in messages]
    return json.dumps({"__type": "List", "__value": seq})<|MERGE_RESOLUTION|>--- conflicted
+++ resolved
@@ -8,12 +8,9 @@
 from loguru import logger
 
 from .rpc import RpcAgentClient, ResponseStub, call_in_thread
-<<<<<<< HEAD
-from .utils.tools import _get_timestamp, _map_string_to_color_mark
-=======
 from .utils.tools import _get_timestamp
+from .utils.tools import _map_string_to_color_mark
 from .utils.tools import is_web_accessible
->>>>>>> e9a3609e
 
 
 class MessageBase(dict):
