--- conflicted
+++ resolved
@@ -41,17 +41,12 @@
     "load_model_by_config_name",
     "read_model_configs",
     "clear_model_configs",
-<<<<<<< HEAD
-    "TongyiWrapper",
-    "TongyiChatWrapper",
+    "DashScopeChatWrapper",
+    "DashScopeImageSynthesisWrapper",
+    "DashScopeTextEmbeddingWrapper",
     "OllamaChatWrapper",
     "OllamaEmbeddingWrapper",
     "OllamaGenerationWrapper",
-=======
-    "DashScopeChatWrapper",
-    "DashScopeImageSynthesisWrapper",
-    "DashScopeTextEmbeddingWrapper",
->>>>>>> c4934162
 ]
 
 _MODEL_CONFIGS: dict[str, dict] = {}
