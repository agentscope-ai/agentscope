--- conflicted
+++ resolved
@@ -35,13 +35,9 @@
 from agentscope.exception import StudioRegisterError
 from agentscope.rpc import AsyncResult
 from agentscope.rpc.rpc_agent_pb2_grpc import RpcAgentServicer
-<<<<<<< HEAD
 from agentscope.message import PlaceholderMessage
 from agentscope.server.async_result_pool import get_pool
-=======
 from agentscope.serialize import serialize
-from agentscope.message import PlaceholderMessage
->>>>>>> 84b9286d
 
 
 def _register_server_to_studio(
@@ -80,6 +76,8 @@
         port: int = None,
         server_id: str = None,
         studio_url: str = None,
+        pool_type: str = "local",
+        redis_url: str = "redis://localhost:6379",
         max_pool_size: int = 8192,
         max_timeout_seconds: int = 7200,
     ):
@@ -118,6 +116,8 @@
             _studio_client.initialize(run_id, studio_url)
 
         self.result_pool = get_pool(
+            pool_type=pool_type,
+            redis_url=redis_url,
             max_len=max_pool_size,
             max_timeout=max_timeout_seconds,
         )
