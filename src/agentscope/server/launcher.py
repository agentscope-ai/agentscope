# -*- coding: utf-8 -*-
""" Server of distributed agent"""
import os
import sys
import asyncio
import signal
import argparse
import time
<<<<<<< HEAD
import dill
import json
=======
import importlib
>>>>>>> 21161fe9
from multiprocessing import Process, Event, Pipe
from multiprocessing.synchronize import Event as EventClass
from concurrent import futures
from loguru import logger

try:
    import grpc
    from agentscope.rpc.rpc_agent_pb2_grpc import (
        add_RpcAgentServicer_to_server,
    )
except ImportError as import_error:
    from agentscope.utils.tools import ImportErrorReporter

    grpc = ImportErrorReporter(import_error, "distribute")
    add_RpcAgentServicer_to_server = ImportErrorReporter(
        import_error,
        "distribute",
    )
import agentscope
from ..server.servicer import AgentServerServicer
from ..manager import ASManager
from ..agents.agent import AgentBase
from ..utils.tools import check_port, generate_id_from_seed
from ..constants import _DEFAULT_RPC_OPTIONS


def _setup_agent_server(
    host: str,
    port: int,
    server_id: str,
    init_settings: dict = None,
    start_event: EventClass = None,
    stop_event: EventClass = None,
    pipe: int = None,
    local_mode: bool = True,
    max_pool_size: int = 8192,
    max_timeout_seconds: int = 7200,
    studio_url: str = None,
    custom_agent_classes: list = None,
    agent_dir: str = None,
) -> None:
    """Setup agent server.

    Args:
        host (`str`, defaults to `"localhost"`):
            Hostname of the agent server.
        port (`int`):
            The socket port monitored by the agent server.
        server_id (`str`):
            The id of the server.
        init_settings (`dict`, defaults to `None`):
            Init settings for _init_server.
        start_event (`EventClass`, defaults to `None`):
            An Event instance used to determine whether the child process
            has been started.
        stop_event (`EventClass`, defaults to `None`):
            The stop Event instance used to determine whether the child
            process has been stopped.
        pipe (`int`, defaults to `None`):
            A pipe instance used to pass the actual port of the server.
        local_mode (`bool`, defaults to `True`):
            Only listen to local requests.
        max_pool_size (`int`, defaults to `8192`):
            Max number of agent replies that the server can accommodate.
        max_timeout_seconds (`int`, defaults to `7200`):
            Timeout for agent replies.
        studio_url (`str`, defaults to `None`):
            URL of the AgentScope Studio.
        custom_agent_classes (`list`, defaults to `None`):
            A list of customized agent classes that are not in
            `agentscope.agents`.
        agent_dir (`str`, defaults to `None`):
            The abs path to the directory containing customized agent python
            files.
    """
    asyncio.run(
        _setup_agent_server_async(
            host=host,
            port=port,
            server_id=server_id,
            init_settings=init_settings,
            start_event=start_event,
            stop_event=stop_event,
            pipe=pipe,
            local_mode=local_mode,
            max_pool_size=max_pool_size,
            max_timeout_seconds=max_timeout_seconds,
            studio_url=studio_url,
            custom_agent_classes=custom_agent_classes,
            agent_dir=agent_dir,
        ),
    )


async def _setup_agent_server_async(  # pylint: disable=R0912
    host: str,
    port: int,
    server_id: str,
    init_settings: dict = None,
    start_event: EventClass = None,
    stop_event: EventClass = None,
    pipe: int = None,
    local_mode: bool = True,
    max_pool_size: int = 8192,
    max_timeout_seconds: int = 7200,
    studio_url: str = None,
    custom_agent_classes: list = None,
    agent_dir: str = None,
) -> None:
    """Setup agent server in an async way.

    Args:
        host (`str`, defaults to `"localhost"`):
            Hostname of the agent server.
        port (`int`):
            The socket port monitored by the agent server.
        server_id (`str`):
            The id of the server.
        init_settings (`dict`, defaults to `None`):
            Init settings for _init_server.
        start_event (`EventClass`, defaults to `None`):
            An Event instance used to determine whether the child process
            has been started.
        pipe (`int`, defaults to `None`):
            A pipe instance used to pass the actual port of the server.
        local_mode (`bool`, defaults to `True`):
            If `True`, only listen to requests from "localhost", otherwise,
            listen to requests from all hosts.
        max_pool_size (`int`, defaults to `8192`):
            The max number of agent reply messages that the server can
            accommodate. Note that the oldest message will be deleted
            after exceeding the pool size.
        max_timeout_seconds (`int`, defaults to `7200`):
            Maximum time for reply messages to be cached in the server.
            Note that expired messages will be deleted.
        studio_url (`str`, defaults to `None`):
            URL of the AgentScope Studio.
        custom_agent_classes (`list`, defaults to `None`):
            A list of customized agent classes that are not in
            `agentscope.agents`.
        agent_dir (`str`, defaults to `None`):
            The abs path to the directory containing customized agent python
            files.
    """
<<<<<<< HEAD
    if os.environ.get('USE_CPP_SERVER', '').lower() == 'yes':
        current_file_path = os.path.abspath(__file__)
        current_directory = os.path.dirname(current_file_path)
        custom_agent_classes_str = repr(dill.dumps(custom_agent_classes)) if custom_agent_classes is not None else ''
        init_settings_str = repr(json.dumps(init_settings)) if init_settings is not None else ''
        env = os.environ.copy()
        env['PYTHONPATH'] = os.pathsep.join([env.get('PYTHONPATH', ''), os.path.join(current_directory, '../../../')])
        pid = os.getpid()
        os.makedirs('logs/', exist_ok=True)
        f = open(f'logs/{port}.log', 'wb')
        process = await asyncio.create_subprocess_exec(
            'make',
            f'INIT_SETTINGS_STR={init_settings_str}',
            f'HOST={host}',
            f'PORT={port}',
            f'SERVER_ID={server_id}',
            f'CUSTOM_AGENT_CLASSES="{custom_agent_classes_str}"',
            f'STUDIO_URL={studio_url}',
            f'MAX_TASKS={max_pool_size}',
            f'TIMEOUT_SECONDS={max_timeout_seconds}',
            f'NUM_WORKERS={2}',
            f'LAUNCHER_PID={pid}',
            cwd=current_directory,
            env=env,
            stdout=asyncio.subprocess.PIPE,
            stderr=asyncio.subprocess.STDOUT,
        )

        if start_event is not None:
            pipe.send(port)
            is_set = False
            while True:
                line = await process.stdout.readline()
                if not line:
                    break
                f.write(line)
                if not is_set:
                    line = line.decode('utf-8')
                    if f'Server listening on {host}:{port}' in line:
                        start_event.set()
                        is_set = True
        await process.wait()
        f.close()
        return

    from agentscope._init import init_process
=======
>>>>>>> 21161fe9

    if init_settings is not None:
        ASManager.get_instance().load_dict(init_settings)

    servicer = AgentServerServicer(
        stop_event=stop_event,
        host=host,
        port=port,
        server_id=server_id,
        studio_url=studio_url,
        max_pool_size=max_pool_size,
        max_timeout_seconds=max_timeout_seconds,
    )
    if custom_agent_classes is None:
        custom_agent_classes = []
    if agent_dir is not None:
        custom_agent_classes.extend(load_agents_from_dir(agent_dir))
    # update agent registry
    for agent_class in custom_agent_classes:
        AgentBase.register_agent_class(agent_class=agent_class)

    async def shutdown_signal_handler() -> None:
        logger.info(
            f"Received shutdown signal. Gracefully stopping the server at "
            f"[{host}:{port}].",
        )
        if stop_event is not None:
            stop_event.set()
        await server.stop(grace=5)

    loop = asyncio.get_running_loop()
    if os.name != "nt":
        # windows does not support add_signal_handler
        for sig in (signal.SIGINT, signal.SIGTERM):
            loop.add_signal_handler(
                sig,
                lambda: asyncio.create_task(shutdown_signal_handler()),
            )
    while True:
        try:
            port = check_port(port)
            servicer.port = port
            server = grpc.aio.server(
                futures.ThreadPoolExecutor(max_workers=None),
                # set max message size to 32 MB
                options=_DEFAULT_RPC_OPTIONS,
            )
            add_RpcAgentServicer_to_server(servicer, server)
            if local_mode:
                server.add_insecure_port(f"localhost:{port}")
            else:
                server.add_insecure_port(f"0.0.0.0:{port}")
            await server.start()
            break
        except OSError:
            logger.warning(
                f"Failed to start agent server at port [{port}]"
                f"try another port",
            )
    logger.info(
        f"agent server [{server_id}] at {host}:{port} started successfully",
    )
    if start_event is not None:
        pipe.send(port)
        start_event.set()
    while not stop_event.is_set():
        await asyncio.sleep(1)
    logger.info(
        f"Stopping agent server at [{host}:{port}]",
    )
    await server.stop(grace=10.0)
    logger.info(
        f"agent server [{server_id}] at {host}:{port} stopped successfully",
    )


def load_agents_from_file(agent_file: str) -> list:
    """Load AgentBase sub classes from a python file.

    Args:
        agent_file (str): the path to the python file.

    Returns:
        list: a list of agent classes
    """
    module_path = agent_file.replace(os.sep, ".")
    module_name = module_path[:-3]
    spec = importlib.util.spec_from_file_location(
        module_name,
        agent_file,
    )
    module = importlib.util.module_from_spec(spec)  # type: ignore[arg-type]
    spec.loader.exec_module(module)
    custom_agent_classes = []
    for attr_name in dir(module):
        attr = getattr(module, attr_name)
        if (
            isinstance(attr, type)
            and issubclass(attr, AgentBase)
            and attr is not AgentBase
        ):
            custom_agent_classes.append(attr)
    return custom_agent_classes


def load_agents_from_dir(agent_dir: str) -> list:
    """Load customized agents from a directory.

    Args:
        agent_dir (`str`): a directory contains customized agent python files.

    Returns:
        list: a list of customized agent classes
    """
    if agent_dir is None:
        return []
    original_sys_path = sys.path.copy()
    abs_agent_dir = os.path.abspath(agent_dir)
    sys.path.insert(0, abs_agent_dir)
    try:
        custom_agent_classes = []
        for root, _, files in os.walk(agent_dir):
            for file in files:
                if file.endswith(".py"):
                    try:
                        module_path = os.path.join(root, file)
                        custom_agent_classes.extend(
                            load_agents_from_file(module_path),
                        )
                    except Exception as e:
                        logger.error(
                            f"Failed to load agent class from [{file}]: {e}",
                        )
        return custom_agent_classes
    finally:
        sys.path = original_sys_path


class RpcAgentServerLauncher:
    """The launcher of AgentServer."""

    def __init__(
        self,
        host: str = "localhost",
        port: int = None,
        max_pool_size: int = 8192,
        max_timeout_seconds: int = 7200,
        local_mode: bool = False,
        agent_dir: str = None,
        custom_agent_classes: list = None,
        server_id: str = None,
        studio_url: str = None,
    ) -> None:
        """Init a launcher of agent server.

        Args:
            host (`str`, defaults to `"localhost"`):
                Hostname of the agent server.
            port (`int`, defaults to `None`):
                Socket port of the agent server.
            max_pool_size (`int`, defaults to `8192`):
                The max number of agent reply messages that the server can
                accommodate. Note that the oldest message will be deleted
                after exceeding the pool size.
            max_timeout_seconds (`int`, defaults to `7200`):
                Maximum time for reply messages to be cached in the server.
                Note that expired messages will be deleted.
            local_mode (`bool`, defaults to `False`):
                If `True`, only listen to requests from "localhost", otherwise,
                listen to requests from all hosts.
            agent_dir (`str`, defaults to `None`):
                The directory containing customized agent python files.
            custom_agent_classes (`list`, defaults to `None`):
                A list of customized agent classes that are not in
                `agentscope.agents`.
            server_id (`str`, defaults to `None`):
                The id of the agent server. If not specified, a random id
                will be generated.
            studio_url (`Optional[str]`, defaults to `None`):
                The url of the agentscope studio.
        """
        self.host = host
        self.port = check_port(port)
        self.max_pool_size = max_pool_size
        self.max_timeout_seconds = max_timeout_seconds
        self.local_mode = local_mode
        self.server = None
        self.parent_con = None
        self.custom_agent_classes = custom_agent_classes
        self.stop_event = Event()
        self.agent_dir = (
            os.path.abspath(agent_dir) if agent_dir is not None else None
        )
        self.server_id = (
            RpcAgentServerLauncher.generate_server_id(self.host, self.port)
            if server_id is None
            else server_id
        )
        self.studio_url = studio_url

    @classmethod
    def generate_server_id(cls, host: str, port: int) -> str:
        """Generate server id"""
        return generate_id_from_seed(f"{host}:{port}:{time.time()}", length=8)

    def _launch_in_main(self) -> None:
        """Launch agent server in main-process"""
        logger.info(
            f"Launching agent server at [{self.host}:{self.port}]...",
        )
        asyncio.run(
            _setup_agent_server_async(
                host=self.host,
                port=self.port,
                stop_event=self.stop_event,
                server_id=self.server_id,
                max_pool_size=self.max_pool_size,
                max_timeout_seconds=self.max_timeout_seconds,
                local_mode=self.local_mode,
                custom_agent_classes=self.custom_agent_classes,
                agent_dir=self.agent_dir,
                studio_url=self.studio_url,
            ),
        )

    def _launch_in_sub(self) -> None:
        """Launch an agent server in sub-process."""
        init_settings = ASManager.get_instance().state_dict()

        self.parent_con, child_con = Pipe()
        start_event = Event()
        server_process = Process(
            target=_setup_agent_server,
            kwargs={
                "host": self.host,
                "port": self.port,
                "server_id": self.server_id,
                "init_settings": init_settings,
                "start_event": start_event,
                "stop_event": self.stop_event,
                "pipe": child_con,
                "max_pool_size": self.max_pool_size,
                "max_timeout_seconds": self.max_timeout_seconds,
                "local_mode": self.local_mode,
                "studio_url": self.studio_url,
                "custom_agent_classes": self.custom_agent_classes,
                "agent_dir": self.agent_dir,
            },
        )
        server_process.start()
        self.port = self.parent_con.recv()
        start_event.wait()
        self.server = server_process
        logger.info(
            f"Launch agent server at [{self.host}:{self.port}] success",
        )

    def launch(self, in_subprocess: bool = True) -> None:
        """launch an agent server.

        Args:
            in_subprocess (bool, optional): launch the server in subprocess.
                Defaults to True. For agents that need to obtain command line
                input, such as UserAgent, please set this value to False.
        """
        if in_subprocess:
            self._launch_in_sub()
        else:
            self._launch_in_main()

    def wait_until_terminate(self) -> None:
        """Wait for server process"""
        if self.server is not None:
            self.server.join()

    def shutdown(self) -> None:
        """Shutdown the agent server."""
        if self.server is not None:
            if self.stop_event is not None:
                self.stop_event.set()
                self.stop_event = None
            self.server.join(2)
            if self.server.is_alive():
                import psutil
                process = psutil.Process(self.server.pid)
                for sub_process in process.children(recursive=True):
                    sub_process.kill()
                self.server.kill()
                logger.info(
                    f"Agent server at port [{self.port}] is killed.",
                )
            self.server = None


def as_server() -> None:
    """Launch an agent server with terminal command.

    Note:

        The arguments of `as_server` are listed as follows:

        * `--host`: the hostname of the server.
        * `--port`: the socket port of the server.
        * `--max-pool-size`: max number of agent reply messages that the server
          can accommodate. Note that the oldest message will be deleted
          after exceeding the pool size.
        * `--max-timeout-seconds`: max time for reply messages to be cached
          in the server. Note that expired messages will be deleted.
        * `--local-mode`: whether the started agent server only listens to
          local requests.
        * `--model-config-path`: the path to the model config json file
        * `--agent-dir`: the directory containing your customized agent python
          files
        * `--studio-url`: the url of agentscope studio

        In most cases, you only need to specify the `--host`, `--port` and
        `--model-config-path`, and `--agent-dir`.

        .. code-block:: shell

            as_server --host localhost \
                --port 12345 \
                --model-config-path config.json \
                --agent-dir ./my_agents
    """
    parser = argparse.ArgumentParser()
    parser.add_argument(
        "--host",
        type=str,
        default="localhost",
        help="hostname of the server",
    )
    parser.add_argument(
        "--port",
        type=int,
        default=12310,
        help="socket port of the server",
    )
    parser.add_argument(
        "--max-pool-size",
        type=int,
        default=8192,
        help=(
            "max number of agent reply messages that the server "
            "can accommodate. Note that the oldest message will be deleted "
            "after exceeding the pool size."
        ),
    )
    parser.add_argument(
        "--max-timeout-seconds",
        type=int,
        default=7200,
        help=(
            "max time for agent reply messages to be cached"
            "in the server. Note that expired messages will be deleted."
        ),
    )
    parser.add_argument(
        "--local-mode",
        type=bool,
        default=False,
        help=(
            "if `True`, only listen to requests from 'localhost', otherwise, "
            "listen to requests from all hosts."
        ),
    )
    parser.add_argument(
        "--model-config-path",
        type=str,
        help="path to the model config json file",
    )
    parser.add_argument(
        "--server-id",
        type=str,
        default=None,
        help="id of the server, used to register to the studio, generated"
        " randomly if not specified.",
    )
    parser.add_argument(
        "--studio-url",
        type=str,
        default=None,
        help="the url of agentscope studio",
    )
    parser.add_argument(
        "--agent-dir",
        type=str,
        default=None,
        help="the directory containing customized agent python files",
    )
    parser.add_argument(
        "--no-log",
        action="store_true",
        help="whether to disable log",
    )
    parser.add_argument(
        "--save-api-invoke",
        action="store_true",
        help="whether to save api invoke",
    )
    parser.add_argument(
        "--use-monitor",
        action="store_true",
        help="whether to use monitor",
    )
    args = parser.parse_args()
    agentscope.init(
        project="agent_server",
        name=f"server_{args.host}:{args.port}",
        save_log=not args.no_log,
        save_api_invoke=args.save_api_invoke,
        model_configs=args.model_config_path,
        use_monitor=args.use_monitor,
    )
    launcher = RpcAgentServerLauncher(
        host=args.host,
        port=args.port,
        server_id=args.server_id,
        max_pool_size=args.max_pool_size,
        max_timeout_seconds=args.max_timeout_seconds,
        local_mode=args.local_mode,
        studio_url=args.studio_url,
    )
    launcher.launch(in_subprocess=False)
    launcher.wait_until_terminate()<|MERGE_RESOLUTION|>--- conflicted
+++ resolved
@@ -6,12 +6,9 @@
 import signal
 import argparse
 import time
-<<<<<<< HEAD
+import importlib
 import dill
 import json
-=======
-import importlib
->>>>>>> 21161fe9
 from multiprocessing import Process, Event, Pipe
 from multiprocessing.synchronize import Event as EventClass
 from concurrent import futures
@@ -156,7 +153,6 @@
             The abs path to the directory containing customized agent python
             files.
     """
-<<<<<<< HEAD
     if os.environ.get('USE_CPP_SERVER', '').lower() == 'yes':
         current_file_path = os.path.abspath(__file__)
         current_directory = os.path.dirname(current_file_path)
@@ -201,10 +197,6 @@
         await process.wait()
         f.close()
         return
-
-    from agentscope._init import init_process
-=======
->>>>>>> 21161fe9
 
     if init_settings is not None:
         ASManager.get_instance().load_dict(init_settings)
