--- conflicted
+++ resolved
@@ -40,44 +40,13 @@
         keep_alive: str = "5m",
         enable_thinking: bool | None = None,
         host: str | None = None,
-<<<<<<< HEAD
-        api_key: str | None = None,
-=======
         client_kwargs: dict[str, JSONSerializableObject] | None = None,
         generate_kwargs: dict[str, JSONSerializableObject] | None = None,
->>>>>>> 3b671788
         **kwargs: Any,
     ) -> None:
         """Initialize the Ollama chat model.
 
         Args:
-<<<<<<< HEAD
-           model_name (`str`):
-               The name of the model.
-           stream (`bool`, default `True`):
-               Streaming mode or not.
-           options (`dict`, default `None`):
-               Additional parameters to pass to the Ollama API. These can
-               include temperature etc.
-           keep_alive (`str`, default `"5m"`):
-               Duration to keep the model loaded in memory. The format is a
-               number followed by a unit suffix (s for seconds, m for minutes
-               , h for hours).
-           enable_thinking (`bool | None`, default `None`)
-               Whether enable thinking or not, only for models such as qwen3,
-               deepseek-r1, etc. For more details, please refer to
-               https://ollama.com/search?c=thinking
-           host (`str | None`, default `None`):
-               The host address of the Ollama server. If None, uses the
-               default address (typically http://localhost:11434).
-            api_key (`str | None`, default `None`):
-               API key for authenticating with Ollama Cloud API.
-               Required when using the cloud API. For more details,
-               please refer to https://docs.ollama.com/cloud
-           **kwargs (`Any`):
-               Additional keyword arguments to pass to the base chat model
-               class.
-=======
             model_name (`str`):
                 The name of the model.
             stream (`bool`, default `True`):
@@ -105,7 +74,6 @@
             **kwargs (`Any`):
                 Additional keyword arguments to pass to the base chat model
                 class.
->>>>>>> 3b671788
         """
 
         try:
@@ -135,12 +103,8 @@
 
         self.client = ollama.AsyncClient(
             host=host,
-<<<<<<< HEAD
-            **client_kwargs,
-=======
             **(client_kwargs or {}),
             **kwargs,
->>>>>>> 3b671788
         )
         self.options = options
         self.keep_alive = keep_alive
