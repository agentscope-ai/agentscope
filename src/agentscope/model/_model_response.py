--- conflicted
+++ resolved
@@ -7,11 +7,12 @@
 from ._model_usage import ChatUsage
 from .._utils._common import _get_timestamp
 from .._utils._mixin import DictMixin
-<<<<<<< HEAD
-from ..message import TextBlock, ToolUseBlock, AudioBlock
-=======
-from ..message import TextBlock, ToolUseBlock, ThinkingBlock
->>>>>>> be7ffa42
+from ..message import (
+    TextBlock,
+    ToolUseBlock,
+    ThinkingBlock,
+    AudioBlock,
+)
 from ..types import JSONSerializableObject
 
 
