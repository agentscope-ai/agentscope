--- conflicted
+++ resolved
@@ -165,11 +165,7 @@
             **kwargs,
             "result_format": "message",
             # In agentscope, the `incremental_output` must be `True` when
-<<<<<<< HEAD
-            # self.stream is `True`
-=======
             # `self.stream` is True
->>>>>>> 5ebdcc70
             "incremental_output": self.stream,
         }
 
