--- conflicted
+++ resolved
@@ -72,12 +72,8 @@
         stream: bool = True,
         reasoning_effort: Literal["low", "medium", "high"] | None = None,
         organization: str = None,
-<<<<<<< HEAD
         client_type: Literal["openai", "azure"] = "openai",
-        client_kwargs: dict = None,
-=======
         client_kwargs: dict[str, JSONSerializableObject] | None = None,
->>>>>>> 62aa6391
         generate_kwargs: dict[str, JSONSerializableObject] | None = None,
         **kwargs: Any,
     ) -> None:
@@ -100,14 +96,10 @@
             organization (`str`, default `None`):
                 The organization ID for OpenAI API. If not specified, it will
                 be read from the environment variable `OPENAI_ORGANIZATION`.
-<<<<<<< HEAD
             client_type (`Literal["openai", "azure"]`, default `openai`):
                 Selects which OpenAI-compatible client to initialize.
-            client_kwargs (`dict`, default `None`):
-=======
             client_kwargs (`dict[str, JSONSerializableObject] | None`, \
              optional):
->>>>>>> 62aa6391
                 The extra keyword arguments to initialize the OpenAI client.
             generate_kwargs (`dict[str, JSONSerializableObject] | None`, \
              optional):
