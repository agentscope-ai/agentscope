--- conflicted
+++ resolved
@@ -119,26 +119,11 @@
     return ASManager.get_instance().state_dict()
 
 
-<<<<<<< HEAD
-    # Init studio client, which will push messages to web ui and fetch user
-    # inputs from web ui
-    if studio_url is not None:
-        _studio_client.initialize(_runtime.runtime_id, studio_url)
-        # Register in AgentScope Studio
-        _studio_client.register_running_instance(
-            project=_runtime.project,
-            name=_runtime.name,
-            timestamp=_runtime.timestamp,
-            run_dir=file_manager.dir_root,
-            pid=os.getpid(),
-        )
+def print_llm_usage() -> dict:
+    """Print the usage of LLM."""
+    return ASManager.get_instance().monitor.print_llm_usage()
 
 
 def init_process_with_str(init_settings_str):
     init_settings = json.loads(init_settings_str)
-    init_process(**init_settings)
-=======
-def print_llm_usage() -> dict:
-    """Print the usage of LLM."""
-    return ASManager.get_instance().monitor.print_llm_usage()
->>>>>>> 21161fe9
+    ASManager.get_instance().initialize(**init_settings)