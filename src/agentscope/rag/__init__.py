# -*- coding: utf-8 -*-
"""The retrieval-augmented generation (RAG) module in AgentScope."""

from ._document import (
    DocMetadata,
    Document,
)
from ._reader import (
    ReaderBase,
    TextReader,
    PDFReader,
    ImageReader,
<<<<<<< HEAD
    ExcelReader,
=======
    WordReader,
>>>>>>> c2c59e56
)
from ._store import (
    VDBStoreBase,
    QdrantStore,
    MilvusLiteStore,
)
from ._knowledge_base import KnowledgeBase
from ._simple_knowledge import SimpleKnowledge


__all__ = [
    "ReaderBase",
    "TextReader",
    "PDFReader",
    "ImageReader",
<<<<<<< HEAD
    "ExcelReader",
=======
    "WordReader",
>>>>>>> c2c59e56
    "DocMetadata",
    "Document",
    "VDBStoreBase",
    "QdrantStore",
    "MilvusLiteStore",
    "KnowledgeBase",
    "SimpleKnowledge",
]<|MERGE_RESOLUTION|>--- conflicted
+++ resolved
@@ -10,11 +10,8 @@
     TextReader,
     PDFReader,
     ImageReader,
-<<<<<<< HEAD
+    WordReader,
     ExcelReader,
-=======
-    WordReader,
->>>>>>> c2c59e56
 )
 from ._store import (
     VDBStoreBase,
@@ -30,11 +27,8 @@
     "TextReader",
     "PDFReader",
     "ImageReader",
-<<<<<<< HEAD
+    "WordReader",
     "ExcelReader",
-=======
-    "WordReader",
->>>>>>> c2c59e56
     "DocMetadata",
     "Document",
     "VDBStoreBase",
