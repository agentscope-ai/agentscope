--- conflicted
+++ resolved
@@ -43,11 +43,8 @@
     "jinja2",
     "ray",
     "mem0ai",
-<<<<<<< HEAD
     "zai-sdk",
-=======
     "packaging",
->>>>>>> 465b4a8b
 ]
 
 dev_requires = [
