# -*- coding: utf-8 -*-
""" Setup for installation."""
from __future__ import absolute_import, division, print_function

import re

import setuptools

# obtain version from src/agentscope/_version.py
with open("src/agentscope/_version.py", encoding="UTF-8") as f:
    VERSION = re.search(
        r'^__version__\s*=\s*[\'"]([^\'"]*)[\'"]',
        f.read(),
        re.MULTILINE,
    ).group(1)

NAME = "agentscope"
URL = "https://github.com/modelscope/agentscope"

rpc_requires = [
    "grpcio==1.60.0",
    "grpcio-tools==1.60.0",
    "protobuf==4.25.0",
    "expiringdict",
    "dill",
    "psutil",
]

service_requires = [
    "docker",
    "pymongo",
    "pymysql",
    "bs4",
    "beautifulsoup4",
    "feedparser",
]

doc_requires = [
    "sphinx",
    "sphinx-autobuild",
    "sphinx_rtd_theme",
    "myst-parser",
    "sphinxcontrib-mermaid",
]

test_requires = ["pytest", "pytest-cov", "pre-commit"]

gradio_requires = [
    "gradio==4.19.1",
    "modelscope_studio==0.0.5",
]

rag_requires = [
    "llama-index==0.10.30",
]

studio_requires = []

# released requires
minimal_requires = [
    "networkx",
    "black",
    "docstring_parser",
    "pydantic",
    "loguru==0.6.0",
    "tiktoken",
    "Pillow",
    "requests",
    "chardet",
    "inputimeout",
    "openai>=1.3.0",
    "numpy",
    "Flask==3.0.0",
    "Flask-Cors==4.0.0",
    "Flask-SocketIO==5.3.6",
    "flask_sqlalchemy",
    "flake8",
    # TODO: move into other requires
    "dashscope==1.14.1",
    "openai>=1.3.0",
    "ollama>=0.1.7",
    "google-generativeai>=0.4.0",
    "zhipuai",
    "litellm",
<<<<<<< HEAD
    "nbclient",
    "nbformat",
=======
    "psutil",
    "scipy",
>>>>>>> 522d49a4
]

distribute_requires = minimal_requires + rpc_requires

dev_requires = minimal_requires + test_requires

full_requires = (
    minimal_requires
    + rpc_requires
    + service_requires
    + doc_requires
    + test_requires
    + gradio_requires
    + rag_requires
    + studio_requires
)

with open("README.md", "r", encoding="UTF-8") as fh:
    long_description = fh.read()

setuptools.setup(
    name=NAME,
    version=VERSION,
    author="SysML team of Alibaba Tongyi Lab ",
    author_email="gaodawei.gdw@alibaba-inc.com",
    description="AgentScope: A Flexible yet Robust Multi-Agent Platform.",
    long_description=long_description,
    long_description_content_type="text/markdown",
    url=URL,
    download_url=f"{URL}/archive/v{VERSION}.tar.gz",
    keywords=["deep-learning", "multi agents", "agents"],
    package_dir={"": "src"},
    packages=setuptools.find_packages("src"),
    package_data={
        "agentscope.studio": ["static/**/*", "templates/**/*"],
        "agentscope.prompt": ["_prompt_examples.json"],
    },
    install_requires=minimal_requires,
    extras_require={
        "distribute": distribute_requires,
        "dev": dev_requires,
        "full": full_requires,
    },
    license="Apache License 2.0",
    classifiers=[
        "Development Status :: 4 - Beta",
        "Programming Language :: Python :: 3",
        "Programming Language :: Python :: 3.9",
        "License :: OSI Approved :: Apache Software License",
        "Operating System :: OS Independent",
    ],
    python_requires=">=3.9",
    entry_points={
        "console_scripts": [
            "as_studio=agentscope.studio:init",
            "as_gradio=agentscope.web.gradio.studio:run_app",
            "as_workflow=agentscope.web.workstation.workflow:main",
            "as_server=agentscope.server.launcher:as_server",
        ],
    },
)<|MERGE_RESOLUTION|>--- conflicted
+++ resolved
@@ -82,13 +82,10 @@
     "google-generativeai>=0.4.0",
     "zhipuai",
     "litellm",
-<<<<<<< HEAD
     "nbclient",
     "nbformat",
-=======
     "psutil",
     "scipy",
->>>>>>> 522d49a4
 ]
 
 distribute_requires = minimal_requires + rpc_requires
