--- conflicted
+++ resolved
@@ -51,13 +51,11 @@
     "black",
 ]
 
-<<<<<<< HEAD
 rag_requires = [
     "llama-index",
 ]
-=======
+
 studio_requires = []
->>>>>>> 3560d8e5
 
 # released requires
 minimal_requires = [
@@ -97,11 +95,8 @@
     + doc_requires
     + test_requires
     + gradio_requires
-<<<<<<< HEAD
     + rag_requires
-=======
     + studio_requires
->>>>>>> 3560d8e5
 )
 
 with open("README.md", "r", encoding="UTF-8") as fh:
